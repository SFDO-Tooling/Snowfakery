--- conflicted
+++ resolved
@@ -5,12 +5,7 @@
 
 
 class TestRestart:
-<<<<<<< HEAD
-    @mock.patch("snowfakery.output_streams.DebugOutputStream.write_row")
-    def test_nicknames_persist(self, write_row):
-=======
     def test_nicknames_persist(self, generated_rows):
->>>>>>> d88bb537
         yaml = """
             - object: foo
               nickname: Foo
@@ -76,13 +71,7 @@
     def test_faker_dates_work(self, write_row):
         yaml = """
             - object: foo
-<<<<<<< HEAD
               just_once: True
-=======
-              nickname: Blah
-              just_once: True
-              count: 50
->>>>>>> d88bb537
               fields:
                 a_date:
                     date_between:
