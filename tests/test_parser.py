--- conflicted
+++ resolved
@@ -43,7 +43,6 @@
         with pytest.warns(UserWarning, match="Foo.bar.*nickname.*"):
             parse_recipe(StringIO(yamlstr))
 
-<<<<<<< HEAD
     def test_parse_alterate_indentations(self):
         yamlstr = """
         - object: Foo
@@ -64,17 +63,6 @@
         """
         out = parse_recipe(StringIO(yamlstr))
         assert len(out.templates[0].fields[0].definition.args) == 4
-=======
-    def test_parser__error_structured_value_two_fields(self):
-        yamlstr = """
-        - object: Foo
-          fields:
-            b:
-              aaa: aaa
-              bbb: bbb
-        """
-        with pytest.raises(exc.DataGenSyntaxError, match="Extra keys"):
-            parse_recipe(StringIO(yamlstr))
 
     def test_parser__error_structured_value_zero_fields(self):
         yamlstr = """
@@ -117,5 +105,4 @@
             exc.DataGenSyntaxError, match="Recipe file should be a list"
         ) as e:
             parse_recipe(StringIO(yamlstr))
-            assert 5 in str(e.value)
->>>>>>> c467b718
+            assert 5 in str(e.value)