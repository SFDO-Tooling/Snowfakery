from unittest.mock import patch

import pytest
from pytest import fixture

from cumulusci.tests.pytest_plugins.pytest_sf_vcr import (
    vcr_config as cci_vcr_config,
    salesforce_vcr,
    simplify_body,
    vcr_state,
)

from cumulusci.tests.util import DummyOrgConfig, DummyKeychain
from cumulusci.core.exceptions import ServiceNotConfigured

DUMMY_ORGNAME = "pytest_sf_orgconnect_dummy_orgconfig"


@pytest.fixture(scope="session")
def fallback_org_config():
    def fallback_org_config():
        return DummyOrgConfig(
            {
                "instance_url": "https://orgname.my.salesforce.com",
                "access_token": "pytest_sf_orgconnect_abc123",
                "id": "ORGID/ORGID",
            },
            DUMMY_ORGNAME,
            keychain=DummyKeychain(),
        )

    original_get_org = original_load_keychain = None

    def get_org(self, name: str):
        if name == DUMMY_ORGNAME:
            return DUMMY_ORGNAME, fallback_org_config()
        else:
            return original_get_org(self, name)

    def _load_keychain(self):
        try:
            return original_load_keychain(self)
        except Exception:
            self.keychain = DummyKeychain()

            def no_services(*args, **kwargs):
                raise ServiceNotConfigured()

            self.keychain.get_service = no_services
            if self.project_config is not None:
                self.project_config.keychain = self.keychain

    p = patch(
        "cumulusci.cli.runtime.CliRuntime.get_org",
        get_org,
    )
    original_get_org = p.get_original()[0]
    p2 = patch(
        "cumulusci.cli.runtime.CliRuntime._load_keychain",
        _load_keychain,
    )
    original_load_keychain = p2.get_original()[0]
    with p, p2:
        yield fallback_org_config


# This should be the same as CCI and can be deleted
# when CCI is updated.
def sf_before_record_response(response):
<<<<<<< HEAD
    # salesforce_bulk needs the Content-Type header.
    content_type = response["headers"].get("Content-Type")
=======
>>>>>>> dacfe615
    response["headers"] = {
        "Content-Type": response["headers"].get("Content-Type", "None"),
        "Others": "Elided",
    }
    if response.get("body"):
        response["body"]["string"] = simplify_body(response["body"]["string"])
    return response


# Snowfakery has a fix that CCI doesn't yet, so inject it.
def sf_vcr_config(request, vcr_config, user_requested_network_access, vcr_state):
    dct = cci_vcr_config(request, user_requested_network_access, vcr_state)
    dct["before_record_response"] = sf_before_record_response
    return dct


vcr_config = fixture(sf_vcr_config, scope="module")

# switch back to this after CCI has the appropriate
# sf_before_record_response
# vcr_config = fixture(cci_vcr_config, scope="module")
vcr = fixture(salesforce_vcr, scope="module")


__all__ = ["vcr_config", "vcr", "fallback_org_config", "vcr_state"]<|MERGE_RESOLUTION|>--- conflicted
+++ resolved
@@ -67,11 +67,7 @@
 # This should be the same as CCI and can be deleted
 # when CCI is updated.
 def sf_before_record_response(response):
-<<<<<<< HEAD
     # salesforce_bulk needs the Content-Type header.
-    content_type = response["headers"].get("Content-Type")
-=======
->>>>>>> dacfe615
     response["headers"] = {
         "Content-Type": response["headers"].get("Content-Type", "None"),
         "Others": "Elided",
