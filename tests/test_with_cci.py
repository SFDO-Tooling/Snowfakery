--- conflicted
+++ resolved
@@ -96,8 +96,6 @@
         assert fake_sf_client.mock_calls
         assert generated_rows.row_values(0, "AccountId") == "FAKEID5"
 
-<<<<<<< HEAD
-=======
     @patch(
         "snowfakery.standard_plugins.Salesforce.SalesforceConnection.sf",
         wraps=fake_sf_client,
@@ -122,7 +120,7 @@
         wraps=fake_sf_client,
     )
     @patch("snowfakery.standard_plugins.Salesforce.randrange", lambda *arg, **kwargs: 5)
->>>>>>> ddb55acf
+
     def test_soql_plugin_record(self, fake_sf_client, generated_rows):
         yaml = """
             - plugin: snowfakery.standard_plugins.Salesforce.SalesforceQuery
