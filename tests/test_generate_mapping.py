--- conflicted
+++ resolved
@@ -255,6 +255,17 @@
             assert records == [("Bar", "Bar")], records
             assert mapping["Insert Obj"]["fields"]["RecordTypeId"] == "RecordType"
 
+    def test_Case_recordtypes(self, tmpdir, generate_in_tmpdir):
+        recipe_data = """
+            - object: Case
+              fields:
+                recordtype: Bar
+              """
+        with generate_in_tmpdir(recipe_data) as (mapping, db):
+            records = list(db.execute("SELECT * from Case_rt_mapping"))
+            assert records == [("Bar", "Bar")], records
+            assert mapping["Insert Case"]["fields"]["RecordTypeId"] == "recordtype"
+
 
 class TestPersonAccounts:
     def test_basic_person_accounts(self, generate_in_tmpdir):
@@ -315,7 +326,6 @@
             "../../temp/temp_profiles.csv",
             str(csv),
         )
-<<<<<<< HEAD
         with generate_in_tmpdir(pa_sample) as (mapping, db):
             self._standard_validations(mapping, db)
 
@@ -341,36 +351,4 @@
           """
 
         with generate_in_tmpdir(recipe_data) as (mapping, db):
-            self._standard_validations(mapping, db)
-=======
-        mapping = yaml.safe_load(mapping_file.read_text())
-        e = create_engine(dburl)
-        records = list(e.execute("SELECT * from Obj_rt_mapping"))
-        assert records == [("Bar", "Bar")], records
-        assert mapping["Insert Obj"]["fields"]["RecordTypeId"] == "RecordType"
-
-    def test_Case_recordtypes(self, tmpdir):
-        recipe_data = """
-            - object: Case
-              fields:
-                recordtype: Bar
-              """
-        tmpdir = Path(tmpdir)
-        db = tmpdir / "testdb.db"
-        dburl = f"sqlite:///{db}"
-        recipe = tmpdir / "recipe.yml"
-        mapping_file = tmpdir / "mapping.yml"
-        recipe.write_text(recipe_data)
-
-        generate_data(
-            recipe,
-            generate_cci_mapping_file=mapping_file,
-            dburl=dburl,
-            should_create_cci_record_type_tables=True,
-        )
-        mapping = yaml.safe_load(mapping_file.read_text())
-        e = create_engine(dburl)
-        records = list(e.execute("SELECT * from Case_rt_mapping"))
-        assert records == [("Bar", "Bar")], records
-        assert mapping["Insert Case"]["fields"]["RecordTypeId"] == "recordtype"
->>>>>>> b977d7b8
+            self._standard_validations(mapping, db)