from io import StringIO
import math
import operator

from snowfakery.data_generator import generate
from snowfakery import SnowfakeryPlugin, lazy
from snowfakery.plugins import PluginResult, PluginContext
from snowfakery.data_gen_exceptions import (
    DataGenError,
    DataGenTypeError,
    DataGenImportError,
)
from snowfakery.output_streams import JSONOutputStream
from snowfakery import generate_data


from unittest import mock
import pytest

write_row_path = "snowfakery.output_streams.DebugOutputStream.write_row"


def row_values(write_row_mock, index, value):
    return write_row_mock.mock_calls[index][1][1][value]


class SimpleTestPlugin(SnowfakeryPlugin):
    class Functions:
        def double(self, value):
            return value * 2

        def noop(self, value):
            return value

        @lazy
        def lazynoop(self, value):
            return self.context.evaluate(value)

        @lazy
        def lazyrawnoop(self, value):
            return self.context.evaluate_raw(value)


class DoubleVisionPlugin(SnowfakeryPlugin):
    class Functions:
        @lazy
        def do_it_twice(self, value):
            "Evaluates its argument twice into a string"
            rc = f"{self.context.evaluate(value)} : {self.context.evaluate(value)}"

            return rc


class WrongTypePlugin(SnowfakeryPlugin):
    class Functions:
        def return_bad_type(self, value):
            return int  # function

        junk = None


class MyEvaluator(PluginResult):
    def __init__(self, operator, *operands):
        super().__init__({"operator": operator, "operands": operands})

    def _eval(self):
        op = getattr(operator, self.result["operator"])
        vals = self.result["operands"]
        rc = op(*vals)
        return self.result.setdefault("value", str(rc))

    def __str__(self):
        return str(self._eval())

    def simplify(self):
        return int(self._eval())


class EvalPlugin(SnowfakeryPlugin):
    class Functions:
        @lazy
        def add(self, val1, val2):
            return MyEvaluator(
                "add", self.context.evaluate(val1), self.context.evaluate(val2)
            )

        @lazy
        def sub(self, val1, val2):
            return MyEvaluator(
                "sub", self.context.evaluate(val1), self.context.evaluate(val2)
            )


class TestCustomFakerProvider:
    @mock.patch(write_row_path)
    def test_custom_faker_provider(self, write_row_mock):
        yaml = """
        - plugin: faker_microservice.Provider
        - object: OBJ
          fields:
            service_name:
                fake:
                    microservice
        """
        generate(StringIO(yaml), {})
        assert row_values(write_row_mock, 0, "service_name")


class TestCustomPlugin:
    def test_bogus_plugin(self):
        yaml = """
        - plugin: tests.test_custom_plugins_and_providers.TestCustomPlugin
        - object: OBJ
          fields:
            service_name: saascrmlightning
        """
        with pytest.raises(DataGenTypeError) as e:
            generate(StringIO(yaml), {})
        assert "TestCustomPlugin" in str(e.value)
        assert ":2" in str(e.value)

    def test_missing_plugin(self):
        yaml = """
        - plugin: xyzzy.test_custom_plugins_and_providers.TestCustomPlugin
        - object: OBJ
          fields:
            service_name: saascrmlightning
        """
        with pytest.raises(DataGenImportError) as e:
            generate(StringIO(yaml), {})
        assert "xyzzy" in str(e.value)

    @mock.patch(write_row_path)
    def test_simple_plugin(self, write_row_mock):
        yaml = """
        - plugin: tests.test_custom_plugins_and_providers.SimpleTestPlugin
        - object: OBJ
          fields:
            four:
                SimpleTestPlugin.double: 2
            six: ${{SimpleTestPlugin.double(3)}}
        """
        generate(StringIO(yaml), {})
        assert row_values(write_row_mock, 0, "four") == 4
        assert row_values(write_row_mock, 0, "six") == 6

    @mock.patch(write_row_path)
    def test_constants(self, write_row_mock):
        yaml = """
        - plugin: snowfakery.standard_plugins.Math
        - object: OBJ
          fields:
            pi: ${{Math.pi}}
        """
        generate(StringIO(yaml), {})
        assert row_values(write_row_mock, 0, "pi") == math.pi

    @mock.patch(write_row_path)
    def test_math(self, write_row_mock):
        yaml = """
        - plugin: snowfakery.standard_plugins.Math
        - object: OBJ
          fields:
            sqrt: ${{Math.sqrt(144)}}
            max: ${{Math.max(144, 200, 100)}}
            eleven: ${{Math.round(10.7)}}
            min: ${{Math.min(144, 200, 100)}}
        """
        generate(StringIO(yaml), {})
        assert row_values(write_row_mock, 0, "sqrt") == 12
        assert row_values(write_row_mock, 0, "max") == 200
        assert row_values(write_row_mock, 0, "eleven") == 11
        assert row_values(write_row_mock, 0, "min") == 100

    @mock.patch(write_row_path)
    def test_math_deconstructed(self, write_row_mock):
        yaml = """
        - plugin: snowfakery.standard_plugins.Math
        - object: OBJ
          fields:
            twelve:
                Math.sqrt: ${{Math.min(144, 169)}}
        """
        generate(StringIO(yaml), {})
        assert row_values(write_row_mock, 0, "twelve") == 12

    @mock.patch(write_row_path)
    def test_stringification(self, write_row):
        yaml = """
        - plugin: tests.test_custom_plugins_and_providers.EvalPlugin
        - object: OBJ
          fields:
            some_value:
                - EvalPlugin.add:
                    - 1
                    - EvalPlugin.sub:
                        - 5
                        - 3
        """
        with StringIO() as s:
            output_stream = JSONOutputStream(s)
            generate(StringIO(yaml), {}, output_stream)
            output_stream.close()
            assert eval(s.getvalue())[0]["some_value"] == 3


class PluginThatNeedsState(SnowfakeryPlugin):
    class Functions:
        def object_path(self):
            context = self.context
            context_vars = context.context_vars()
            current_value = context_vars.setdefault("object_path", "ROOT")
            field_vars = context.field_vars()
            new_value = current_value + "." + field_vars["this"].name
            context_vars["object_path"] = new_value
            return new_value

        def count(self):
            context_vars = self.context.context_vars()
            context_vars.setdefault("count", 0)
            context_vars["count"] += 1
            return context_vars["count"]


class TestContextVars:
    @mock.patch(write_row_path)
    def test_plugin_context_vars(self, write_row):
        yaml = """
        - plugin: tests.test_custom_plugins_and_providers.PluginThatNeedsState
        - object: OBJ
          fields:
            name: OBJ1
            path: ${{PluginThatNeedsState.object_path()}}
            child:
                - object: OBJ
                  fields:
                    name: OBJ2
                    path: ${{PluginThatNeedsState.object_path()}}
        - object: OBJ
          fields:
            name: OBJ3
            path: ${{PluginThatNeedsState.object_path()}}
            child:
                - object: OBJ
                  fields:
                    name: OBJ4
                    path: ${{PluginThatNeedsState.object_path()}}
        """
        generate(StringIO(yaml), {})

        assert row_values(write_row, 0, "path") == "ROOT.OBJ1.OBJ2"
        assert row_values(write_row, 1, "path") == "ROOT.OBJ1"
        assert row_values(write_row, 2, "path") == "ROOT.OBJ3.OBJ4"
        assert row_values(write_row, 3, "path") == "ROOT.OBJ3"

    @mock.patch(write_row_path)
    def test_lazy_with_context(self, write_row):
        yaml = """
        - plugin: tests.test_custom_plugins_and_providers.DoubleVisionPlugin
        - plugin: tests.test_custom_plugins_and_providers.PluginThatNeedsState
        - object: OBJ
          fields:
            some_value:
                - DoubleVisionPlugin.do_it_twice:
                    - abc
            some_value_2:
                - DoubleVisionPlugin.do_it_twice:
                    - ${{PluginThatNeedsState.count()}}
        """
        generate(StringIO(yaml), {})

        assert row_values(write_row, 0, "some_value") == "abc : abc"
        assert row_values(write_row, 0, "some_value_2") == "1 : 2"

    def test_weird_types(self):
        yaml = """
        - plugin: tests.test_custom_plugins_and_providers.WrongTypePlugin  # 2
        - object: B                             #3
          fields:                               #4
            foo:                                #5
                WrongTypePlugin.return_bad_type: 5  #6
        """
        with pytest.raises(DataGenError) as e:
            generate(StringIO(yaml))
        assert 6 > e.value.line_num >= 3

<<<<<<< HEAD
    def test_incompatible_plugins(self):
        yaml = """
        - plugin: tests.test_custom_plugins_and_providers.WrongTypePlugin  # 2
        - plugin: tests.test_custom_plugins_and_providers.EvalPlugin       # 3
        - object: B                                                        # 4
          fields:                                                          # 5
            some_value:                                                    # 6
                - EvalPlugin.add:
                    - 1
                    - WrongTypePlugin.return_bad_type: 5
        """
        with pytest.raises(DataGenError) as e:
            generate(StringIO(yaml))
        assert 4 < e.value.line_num <= 10

    def test_weird_input_types(self, generated_rows):
        field_definition = mock.Mock()
        field_definition.render.return_value = map
        plugin = DoubleVisionPlugin(mock.Mock())
        with pytest.raises(DataGenError):
            PluginContext(plugin).evaluate(field_definition)

    def test_string_generator_and_plugins(self, generated_rows):
        yaml = """
        - plugin: tests.test_custom_plugins_and_providers.DoubleVisionPlugin
        - plugin: tests.test_custom_plugins_and_providers.SimpleTestPlugin       # 3
        - object: B                                                        # 4
          fields:                                                          # 5
            A:
                - DoubleVisionPlugin.do_it_twice:
                    - ${{fake.random_digit}}
            A1:
                - DoubleVisionPlugin.do_it_twice:
                    - fake: random_digit
            B:
                - SimpleTestPlugin.noop:
                    - ${{fake.random_digit}}
            B1:
                - SimpleTestPlugin.noop:
                    - fake: random_digit
            C:
                - SimpleTestPlugin.lazynoop:
                    - ${{fake.random_digit}}
            C1:
                - SimpleTestPlugin.lazynoop:
                    - fake: random_digit
            D:
                - SimpleTestPlugin.lazyrawnoop:
                    - ${{fake.random_digit}}
            D1:
                - SimpleTestPlugin.lazyrawnoop:
                    - fake: random_digit

        """
        with mock.patch(
            "faker.providers.BaseProvider.random_digit", wraps=lambda: "5"
        ) as rand:
            generate(StringIO(yaml))
        assert len(rand.mock_calls) == 10
        assert generated_rows.row_values(0, "A") == "5 : 5"
        assert generated_rows.row_values(0, "A1") == "5 : 5"
        assert generated_rows.row_values(0, "B") == "5"
        assert generated_rows.row_values(0, "B1") == "5"
        assert generated_rows.row_values(0, "C") == "5"
        assert generated_rows.row_values(0, "C1") == "5"
        assert generated_rows.row_values(0, "D") == "5"
        assert generated_rows.row_values(0, "D1") == "5"
=======
    def test_plugin_paths(self, generated_rows):
        generate_data("tests/test_plugin_paths.yml")

    def test_missing_attributes(self):
        yaml = """
        - plugin: tests.test_custom_plugins_and_providers.WrongTypePlugin  # 2
        - object: B                             #3
          fields:                               #4
            foo:                                #5
                WrongTypePlugin.abcdef: 5  #6
        """
        with pytest.raises(DataGenError) as e:
            generate(StringIO(yaml))
        assert 6 > e.value.line_num >= 3

    def test_null_attributes(self):
        yaml = """
        - plugin: tests.test_custom_plugins_and_providers.WrongTypePlugin  # 2
        - object: B                             #3
          fields:                               #4
            foo:                                #5
                WrongTypePlugin.junk: 5  #6
        """
        with pytest.raises(DataGenError) as e:
            generate(StringIO(yaml))
        assert 6 > e.value.line_num >= 3
>>>>>>> ecd57df9
<|MERGE_RESOLUTION|>--- conflicted
+++ resolved
@@ -284,7 +284,6 @@
             generate(StringIO(yaml))
         assert 6 > e.value.line_num >= 3
 
-<<<<<<< HEAD
     def test_incompatible_plugins(self):
         yaml = """
         - plugin: tests.test_custom_plugins_and_providers.WrongTypePlugin  # 2
@@ -352,7 +351,7 @@
         assert generated_rows.row_values(0, "C1") == "5"
         assert generated_rows.row_values(0, "D") == "5"
         assert generated_rows.row_values(0, "D1") == "5"
-=======
+
     def test_plugin_paths(self, generated_rows):
         generate_data("tests/test_plugin_paths.yml")
 
@@ -378,5 +377,4 @@
         """
         with pytest.raises(DataGenError) as e:
             generate(StringIO(yaml))
-        assert 6 > e.value.line_num >= 3
->>>>>>> ecd57df9
+        assert 6 > e.value.line_num >= 3