--- conflicted
+++ resolved
@@ -5,11 +5,8 @@
 from base64 import b64decode
 
 from snowfakery import SnowfakeryPlugin, lazy
-<<<<<<< HEAD
-from snowfakery.plugins import PluginResult, memorable
-=======
-from snowfakery.plugins import PluginResult, PluginOption
->>>>>>> 0eaee59f
+from snowfakery.plugins import PluginResult, PluginOption, memorable
+
 from snowfakery.data_gen_exceptions import (
     DataGenError,
     DataGenTypeError,
