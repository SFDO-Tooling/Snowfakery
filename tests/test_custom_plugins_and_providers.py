from io import StringIO
import math
import operator

from snowfakery.data_generator import generate
from snowfakery import SnowfakeryPlugin, lazy
from snowfakery.plugins import PluginResult
from snowfakery.data_gen_exceptions import (
    DataGenError,
    DataGenTypeError,
    DataGenImportError,
)
from snowfakery.output_streams import JSONOutputStream
from snowfakery import generate_data


from unittest import mock
import pytest

write_row_path = "snowfakery.output_streams.DebugOutputStream.write_row"


def row_values(write_row_mock, index, value):
    return write_row_mock.mock_calls[index][1][1][value]


class SimpleTestPlugin(SnowfakeryPlugin):
    class Functions:
        def double(self, value):
            return value * 2


class DoubleVisionPlugin(SnowfakeryPlugin):
    class Functions:
        @lazy
        def do_it_twice(self, value):
            "Evaluates its argument twice into a string"
            rc = f"{self.context.evaluate(value)} : {self.context.evaluate(value)}"

            return rc


class WrongTypePlugin(SnowfakeryPlugin):
    class Functions:
        def return_bad_type(self, value):
            "Evaluates its argument twice into a string"
            return int  # function

        junk = None


class MyEvaluator(PluginResult):
    def __init__(self, operator, *operands):
        super().__init__({"operator": operator, "operands": operands})

    def _eval(self):
        op = getattr(operator, self.result["operator"])
        vals = self.result["operands"]
        rc = op(*vals)
        return self.result.setdefault("value", str(rc))

    def __str__(self):
        return str(self._eval())

    def simplify(self):
        return int(self._eval())


class EvalPlugin(SnowfakeryPlugin):
    class Functions:
        @lazy
        def add(self, val1, val2):
            return MyEvaluator(
                "add", self.context.evaluate(val1), self.context.evaluate(val2)
            )

        @lazy
        def sub(self, val1, val2):
            return MyEvaluator(
                "sub", self.context.evaluate(val1), self.context.evaluate(val2)
            )


class TestCustomFakerProvider:
    @mock.patch(write_row_path)
    def test_custom_faker_provider(self, write_row_mock):
        yaml = """
        - plugin: faker_microservice.Provider
        - object: OBJ
          fields:
            service_name:
                fake:
                    microservice
        """
        generate(StringIO(yaml), {})
        assert row_values(write_row_mock, 0, "service_name")


class TestCustomPlugin:
    def test_bogus_plugin(self):
        yaml = """
        - plugin: tests.test_custom_plugins_and_providers.TestCustomPlugin
        - object: OBJ
          fields:
            service_name: saascrmlightning
        """
        with pytest.raises(DataGenTypeError) as e:
            generate(StringIO(yaml), {})
        assert "TestCustomPlugin" in str(e.value)
        assert ":2" in str(e.value)

    def test_missing_plugin(self):
        yaml = """
        - plugin: xyzzy.test_custom_plugins_and_providers.TestCustomPlugin
        - object: OBJ
          fields:
            service_name: saascrmlightning
        """
        with pytest.raises(DataGenImportError) as e:
            generate(StringIO(yaml), {})
        assert "xyzzy" in str(e.value)

    @mock.patch(write_row_path)
    def test_simple_plugin(self, write_row_mock):
        yaml = """
        - plugin: tests.test_custom_plugins_and_providers.SimpleTestPlugin
        - object: OBJ
          fields:
            four:
                SimpleTestPlugin.double: 2
            six: ${{SimpleTestPlugin.double(3)}}
        """
        generate(StringIO(yaml), {})
        assert row_values(write_row_mock, 0, "four") == 4
        assert row_values(write_row_mock, 0, "six") == 6

    @mock.patch(write_row_path)
    def test_constants(self, write_row_mock):
        yaml = """
        - plugin: snowfakery.standard_plugins.Math
        - object: OBJ
          fields:
            pi: ${{Math.pi}}
        """
        generate(StringIO(yaml), {})
        assert row_values(write_row_mock, 0, "pi") == math.pi

    @mock.patch(write_row_path)
    def test_math(self, write_row_mock):
        yaml = """
        - plugin: snowfakery.standard_plugins.Math
        - object: OBJ
          fields:
            sqrt: ${{Math.sqrt(144)}}
            max: ${{Math.max(144, 200, 100)}}
            eleven: ${{Math.round(10.7)}}
            min: ${{Math.min(144, 200, 100)}}
        """
        generate(StringIO(yaml), {})
        assert row_values(write_row_mock, 0, "sqrt") == 12
        assert row_values(write_row_mock, 0, "max") == 200
        assert row_values(write_row_mock, 0, "eleven") == 11
        assert row_values(write_row_mock, 0, "min") == 100

    @mock.patch(write_row_path)
    def test_math_deconstructed(self, write_row_mock):
        yaml = """
        - plugin: snowfakery.standard_plugins.Math
        - object: OBJ
          fields:
            twelve:
                Math.sqrt: ${{Math.min(144, 169)}}
        """
        generate(StringIO(yaml), {})
        assert row_values(write_row_mock, 0, "twelve") == 12

    @mock.patch(write_row_path)
    def test_stringification(self, write_row):
        yaml = """
        - plugin: tests.test_custom_plugins_and_providers.EvalPlugin
        - object: OBJ
          fields:
            some_value:
                - EvalPlugin.add:
                    - 1
                    - EvalPlugin.sub:
                        - 5
                        - 3
        """
        with StringIO() as s:
            output_stream = JSONOutputStream(s)
            generate(StringIO(yaml), {}, output_stream)
            output_stream.close()
            assert eval(s.getvalue())[0]["some_value"] == 3


class PluginThatNeedsState(SnowfakeryPlugin):
    class Functions:
        def object_path(self):
            context = self.context
            context_vars = context.context_vars()
            current_value = context_vars.setdefault("object_path", "ROOT")
            field_vars = context.field_vars()
            new_value = current_value + "." + field_vars["this"].name
            context_vars["object_path"] = new_value
            return new_value

        def count(self):
            context_vars = self.context.context_vars()
            context_vars.setdefault("count", 0)
            context_vars["count"] += 1
            return context_vars["count"]


class TestContextVars:
    @mock.patch(write_row_path)
    def test_plugin_context_vars(self, write_row):
        yaml = """
        - plugin: tests.test_custom_plugins_and_providers.PluginThatNeedsState
        - object: OBJ
          fields:
            name: OBJ1
            path: ${{PluginThatNeedsState.object_path()}}
            child:
                - object: OBJ
                  fields:
                    name: OBJ2
                    path: ${{PluginThatNeedsState.object_path()}}
        - object: OBJ
          fields:
            name: OBJ3
            path: ${{PluginThatNeedsState.object_path()}}
            child:
                - object: OBJ
                  fields:
                    name: OBJ4
                    path: ${{PluginThatNeedsState.object_path()}}
        """
        generate(StringIO(yaml), {})

        assert row_values(write_row, 0, "path") == "ROOT.OBJ1.OBJ2"
        assert row_values(write_row, 1, "path") == "ROOT.OBJ1"
        assert row_values(write_row, 2, "path") == "ROOT.OBJ3.OBJ4"
        assert row_values(write_row, 3, "path") == "ROOT.OBJ3"

    @mock.patch(write_row_path)
    def test_lazy_with_context(self, write_row):
        yaml = """
        - plugin: tests.test_custom_plugins_and_providers.DoubleVisionPlugin
        - plugin: tests.test_custom_plugins_and_providers.PluginThatNeedsState
        - object: OBJ
          fields:
            some_value:
                - DoubleVisionPlugin.do_it_twice:
                    - abc
            some_value_2:
                - DoubleVisionPlugin.do_it_twice:
                    - ${{PluginThatNeedsState.count()}}
        """
        generate(StringIO(yaml), {})

        assert row_values(write_row, 0, "some_value") == "abc : abc"
        assert row_values(write_row, 0, "some_value_2") == "1 : 2"

    def test_weird_types(self):
        yaml = """
        - plugin: tests.test_custom_plugins_and_providers.WrongTypePlugin  # 2
        - object: B                             #3
          fields:                               #4
            foo:                                #5
                WrongTypePlugin.return_bad_type: 5  #6
        """
        with pytest.raises(DataGenError) as e:
            generate(StringIO(yaml))
        assert 6 > e.value.line_num >= 3

<<<<<<< HEAD
    def test_plugin_paths(self, generated_rows):
        generate_data("tests/test_plugin_paths.yml")
=======
    def test_missing_attributes(self):
        yaml = """
        - plugin: tests.test_custom_plugins_and_providers.WrongTypePlugin  # 2
        - object: B                             #3
          fields:                               #4
            foo:                                #5
                WrongTypePlugin.abcdef: 5  #6
        """
        with pytest.raises(DataGenError) as e:
            generate(StringIO(yaml))
        assert 6 > e.value.line_num >= 3

    def test_null_attributes(self):
        yaml = """
        - plugin: tests.test_custom_plugins_and_providers.WrongTypePlugin  # 2
        - object: B                             #3
          fields:                               #4
            foo:                                #5
                WrongTypePlugin.junk: 5  #6
        """
        with pytest.raises(DataGenError) as e:
            generate(StringIO(yaml))
        assert 6 > e.value.line_num >= 3
>>>>>>> 67719266
<|MERGE_RESOLUTION|>--- conflicted
+++ resolved
@@ -274,10 +274,9 @@
             generate(StringIO(yaml))
         assert 6 > e.value.line_num >= 3
 
-<<<<<<< HEAD
     def test_plugin_paths(self, generated_rows):
         generate_data("tests/test_plugin_paths.yml")
-=======
+
     def test_missing_attributes(self):
         yaml = """
         - plugin: tests.test_custom_plugins_and_providers.WrongTypePlugin  # 2
@@ -300,5 +299,4 @@
         """
         with pytest.raises(DataGenError) as e:
             generate(StringIO(yaml))
-        assert 6 > e.value.line_num >= 3
->>>>>>> 67719266
+        assert 6 > e.value.line_num >= 3