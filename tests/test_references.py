--- conflicted
+++ resolved
@@ -205,7 +205,6 @@
         assert "Bob" in str(e.value)
         assert "Bill" in str(e.value)
 
-<<<<<<< HEAD
     def test_dotted_references(self, generated_rows):
         yaml = """
         - object: A
@@ -264,7 +263,7 @@
         with pytest.raises(DataGenError) as e:
             generate(StringIO(yaml), {}, None)
         assert "BRef.QQQ" in str(e.value)
-=======
+
     def test_forward_reference__iterations(self, generated_rows):
         yaml = """
             - object: A
@@ -489,5 +488,4 @@
                 reference: 5"""
         with pytest.raises(DataGenError) as e:
             generate(StringIO(yaml))
-        assert "can't get reference to object" in str(e).lower()
->>>>>>> 03eb891d
+        assert "can't get reference to object" in str(e).lower()