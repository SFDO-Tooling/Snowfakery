--- conflicted
+++ resolved
@@ -58,10 +58,6 @@
             mock.call("baz", {"id": 1, "zar": 6}),
         ]
 
-<<<<<<< HEAD
-    @mock.patch("snowfakery.output_streams.SimpleFileOutputStream.write_row")
-=======
->>>>>>> 31c1a360
     def test_friend_includes_and_references(self, generated_rows):
         yaml = """
         - macro: standard_foo
@@ -77,11 +73,7 @@
         generate(StringIO(yaml))
         assert generated_rows.mock_calls[0] == mock.call("foo", {"id": 1})
         assert generated_rows.mock_calls[1][1][0] == "bar"
-<<<<<<< HEAD
-        assert generated_rows.mock_calls[1][1][1]["myfoo"].id == 1
-=======
         assert generated_rows.mock_calls[1][1][1]["myfoo"] == "foo(1)"
->>>>>>> 31c1a360
 
     def test_macros_include_macros(self, generated_rows):
         yaml = """
