--- conflicted
+++ resolved
@@ -87,12 +87,6 @@
 
 
 @pytest.fixture(scope="function")
-<<<<<<< HEAD
-def generate():
-    from snowfakery.data_generator import generate
-
-    return generate
-=======
 def generate_data_with_continuation():
     from snowfakery import generate_data
 
@@ -120,5 +114,4 @@
 
 @pytest.fixture(scope="session")
 def snowfakery_rootdir():
-    return Path(__file__).parent.parent
->>>>>>> ca964410
+    return Path(__file__).parent.parent