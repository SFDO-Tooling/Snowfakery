import sys
from pathlib import Path
from unittest.mock import patch
from contextlib import contextmanager
from io import StringIO

import pytest
import yaml
from sqlalchemy import create_engine

try:
    import cumulusci
except ImportError:
    cumulusci = None

if cumulusci:
    from conftest_extras_w_cci import *  # noQA

else:
    print("CumulusCI/Snowfakery Integration Tests will be skipped.")

sys.path.insert(0, str(Path(__file__).parent.parent))


@pytest.fixture(scope="function")
def generated_rows(request):
    def row_values(index, value):
        return mockobj.mock_calls[index][1][1][value]

    def table_values(tablename, index, field=None):
        """Look up a value from a table."""
        index = index - 1  # use 1-based indexing like Snowfakery does

        # create and cache a dict of table names to lists of rows
        if type(mockobj._index) != dict:
            mockobj._index = {}
            for row in mockobj.mock_calls:
                table = row[1][0]
                mockobj._index.setdefault(table, []).append(row[1][1])

        if field:  # return just one field
            return mockobj._index[tablename][index][field]
        else:  # return a full row
            return mockobj._index[tablename][index]

    with patch(
        "snowfakery.output_streams.DebugOutputStream.write_single_row"
    ) as mockobj:
        mockobj.row_values = row_values
        mockobj.table_values = table_values
        yield mockobj


@pytest.fixture(scope="function")
def disable_typeguard():
    with patch("typeguard.check_argument_types", lambda *args, **kwargs: ...):
        yield


@pytest.fixture(scope="function")
def generate_in_tmpdir(tmpdir):
    from snowfakery import generate_data

    tmpdir = Path(tmpdir)

    @contextmanager
    def doit(recipe_data, *args, **kwargs):
        db = tmpdir / "testdb.db"
        dburl = f"sqlite:///{db}"
        recipe = tmpdir / "recipe.yml"
        mapping_file = tmpdir / "mapping.yml"
        recipe.write_text(recipe_data)
        generate_data(
            recipe,
            *args,
            generate_cci_mapping_file=mapping_file,
            dburl=dburl,
            should_create_cci_record_type_tables=True,
            **kwargs,
        )
        mapping = yaml.safe_load(mapping_file.read_text())
        e = create_engine(dburl)
        with e.connect() as connection:
            yield mapping, connection

    return doit


<<<<<<< HEAD
@pytest.fixture(scope="function")
def generate_data_with_continuation():
    from snowfakery import generate_data

    def doit(*args, times=3, yaml=None, **kwargs):
        """Helper function for testing features work with continuation."""
        old_continuation_file = None

        if yaml:
            assert not kwargs.get("yaml_file")

        for i in range(times):
            if yaml:
                kwargs["yaml_file"] = StringIO(yaml)
            next_continuation_file = StringIO("w")
            generate_data(
                *args,
                **kwargs,
                continuation_file=old_continuation_file,
                generate_continuation_file=next_continuation_file,
            )
            old_continuation_file = StringIO(next_continuation_file.getvalue())

    return doit
=======
@pytest.fixture(scope="session")
def snowfakery_rootdir():
    return Path(__file__).parent.parent
>>>>>>> 5e14c15f
<|MERGE_RESOLUTION|>--- conflicted
+++ resolved
@@ -86,7 +86,6 @@
     return doit
 
 
-<<<<<<< HEAD
 @pytest.fixture(scope="function")
 def generate_data_with_continuation():
     from snowfakery import generate_data
@@ -111,8 +110,8 @@
             old_continuation_file = StringIO(next_continuation_file.getvalue())
 
     return doit
-=======
+
+
 @pytest.fixture(scope="session")
 def snowfakery_rootdir():
-    return Path(__file__).parent.parent
->>>>>>> 5e14c15f
+    return Path(__file__).parent.parent