--- conflicted
+++ resolved
@@ -2,15 +2,11 @@
 from io import StringIO
 
 import pytest
+
 from snowfakery import generate_data
-<<<<<<< HEAD
 from snowfakery.standard_plugins.Salesforce import SalesforceConnection
 from snowfakery import data_gen_exceptions as exc
-=======
 from tests.test_with_cci import skip_if_cumulusci_missing
-
-import pytest
->>>>>>> 022a18fb
 
 
 class TestSalesforceGen:
@@ -23,7 +19,6 @@
         assert b"Helvetica" in rawdata
 
 
-<<<<<<< HEAD
 class TestSalesforceConnection:
     def test_bad_kwargs(self):
         sfc = SalesforceConnection(None)
@@ -33,7 +28,8 @@
             sfc.compose_query(
                 "context_name", fields=["blah"], xyzzy="foo", **{"from": "blah"}
             )
-=======
+
+
 class TestSalesforcePlugin:
     @skip_if_cumulusci_missing
     @pytest.mark.vcr()
@@ -46,5 +42,4 @@
               Salesforce.ProfileId: Identity User
         """
         generate_data(StringIO(yaml), plugin_options={"org_name": org_config.name})
-        assert generated_rows.table_values("foo", 0, "ProfileId").startswith("00e")
->>>>>>> 022a18fb
+        assert generated_rows.table_values("foo", 0, "ProfileId").startswith("00e")