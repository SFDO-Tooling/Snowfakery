--- conflicted
+++ resolved
@@ -13,11 +13,7 @@
     runs-on: sfdc-ubuntu-latest
     strategy:
       matrix:
-<<<<<<< HEAD
         python-version: ["3.8", "3.9", "3.11", "3.12"]
-=======
-        python-version: ["3.8", "3.9", "3.10"]
->>>>>>> 27401cb3
     steps:
       - uses: "actions/checkout@v2"
       - uses: "actions/setup-python@v1"
@@ -126,11 +122,7 @@
     runs-on: sfdc-windows-latest
     strategy:
       matrix:
-<<<<<<< HEAD
-        python-version: ["3.6", "3.10"]
-=======
-        python-version: ["3.9", "3.10"]
->>>>>>> 27401cb3
+        python-version: ["3.6", "3.12"]
     steps:
       - uses: "actions/checkout@v2"
       - uses: "actions/setup-python@v1"
@@ -141,15 +133,11 @@
         run: |
           python -VV
           python -m pip install --upgrade pip
-<<<<<<< HEAD
           make dev-install
           # Snowfakery should work both with and without graphviz.
           # On Linux we test without it and on Windows we test with it.
           # The Unit tests adapt to both situations
           choco install graphviz
-=======
-          pip install -r requirements_dev.txt
->>>>>>> 27401cb3
 
       - name: Run Tests
         run: python -m pytest
