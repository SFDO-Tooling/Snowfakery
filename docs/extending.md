--- conflicted
+++ resolved
@@ -117,12 +117,8 @@
 represents the values that would be available to a formula running in the same context
 and `self.context.current_filename` which is the filename of the YAML file being
 processed.
-<<<<<<< HEAD
-=======
-
 
 ### Plugin Function Return Values
->>>>>>> da122608
 
 Plugins can return normal Python primitive types, `datetime.date`, `ObjectRow` or `PluginResult` objects. `ObjectRow` objects represent new output records/objects. `PluginResult` objects
 expose a namespace that other code can access through dot-notation. `PluginResult` instances can be
