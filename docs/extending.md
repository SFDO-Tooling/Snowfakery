# Extending Snowfakery with Python Code

## How Snowfakery Finds Plugins

The basic format is:

```yaml
- plugin: package.module.classname
```

Which is equivalent to the Python:

```python
from package.module import classname
```

If the module name and the classname are the same,
this can be shortened to:

```yaml
- plugin: package.classname
```

In that case, Snowfakery will automatically expand it to

```python
from package.classname import classname
```

Fewer keystrokes are better than more, so plugin providers are
encouraged to create plugins where the module name and
class name are the same.

Snowfakery will look for the plugin or provider in these places:

- the [Python path](https://docs.python.org/3/library/sys.html#sys.path),
- in a `plugins` directory in the same directory as the recipe,
- in a `plugins` directory below the current working directory and
- in a subdirectory of the user's home directory called `.snowfakery/plugins`.

So for example, if you had a Snowfakery file like this:

```yaml
- plugin: salesforce.org.DoGood
```

named `do_goodders/do_gooder.recipe.yml`,
you could make a file named `do_gooders/plugins/salesforce/org/DoGood.py`

And that file would contain a class like this:

```python
from snowfakery.plugins import SnowfakeryPlugin

class DoGood(SnowfakeryPlugin):
    """Plugin which does good stuff"""
    ...
```

## Writing Plugins

To write a new Plugin, make a class that inherits from `SnowfakeryPlugin` and implements either the `custom_functions()` method or a `Functions` nested class. The nested class is simple: each method represents a function to expose in the namespace. In this case the
namespace would be `DoublingPlugin` and the function name `double`:

```yaml
# examples/use_doubling_plugin.yml
- plugin: mypackage.DoublingPlugin
- object: sixer
  fields:
    six:
      DoublingPlugin.double: 3
```

```python
# examples/plugins/mypackage/DoublingPlugin.py
from snowfakery import SnowfakeryPlugin


class DoublingPlugin(SnowfakeryPlugin):
    class Functions:
        def double(self, value):
            return value * 2
```

Alternately, you can implement the `custom_functions` method.

In this case you return a Python object that implements your
methods.

```python
class Doubler:
  def double(self, value):
      return value * 2

class DoublingPlugin(SnowfakeryPlugin):
    def custom_functions(self, *args, **kwargs):
        return Doubler()
```

Make sure to accept `*args` and `**kwargs` to allow for future extensibility of the method signature.

Despite the name, plugins can also include data values rather than functions in either form of plugin. Plugins essentially use Python's `getattr` to find attributes, properties, methods or functions in the namespace of the object you return from `custom_functions()`.

<<<<<<< HEAD
Plugin functions can store persistent information in a Python dictionary obtained by calling `self.context.context_vars()`. It will always be supplied to your plugin. For example, here is a simple plugin that counts:

```python
class PluginThatCounts(SnowfakeryPlugin):
    class Functions:
        def count(self):
            context_vars = self.context.context_vars()
            context_vars.setdefault("count", 0)
            context_vars["count"] += 1
            return context_vars["count"]
```

Plugins also have access to a dictionary called `self.context.field_vars()` which
represents the values that would be available to a formula running in the same context
and `self.context.current_filename` which is the filename of the YAML file being
processed.

=======
>>>>>>> 80220a12
### Plugin Function Return Values

Plugins can return normal Python primitive types, `datetime.date`, `ObjectRow` or `PluginResult` objects. `ObjectRow` objects represent new output records/objects. `PluginResult` objects
expose a namespace that other code can access through dot-notation. `PluginResult` instances can be
initialized with either a dict or an object that exposes the namespace through Python
`getattr()`.

If your plugin generates some special kind of data value which should be serializable
as a primitive type (usually a string), subclass `PluginResult` and add a `simplify()`
method to your subclass. That method should return a Python primitive value.

### Remebering Function Result Values

Plugins can ask Snowfakery to store their result values. In that case, they
will only be called once and the value will be used forever in a particular
context:

```python
class TimeStampPlugin(SnowfakeryPlugin):
    class Functions:
        @memorable
        def constant_time(self, _=None):
            "Return the current time and then remember it."
            return time.time()
```

Given the following YAML, there are 4 contexts and therefore 4
unique timestamps:

```yaml
# examples/plugins/test_timestamp.recipe.yml
- plugin: tests.test_custom_plugins_and_providers.TimeStampPlugin
- object: parent
  count: 2
  friends:
    - object: A
      count: 2
      fields:
        foo: ${{TimeStampPlugin.constant_time()}}
    - object: B
      count: 2
      fields:
        foo: ${{TimeStampPlugin.constant_time()}}
    - object: A
      count: 2
      fields:
        foo: ${{TimeStampPlugin.constant_time()}}
    - object: B
      count: 2
      fields:
        foo: ${{TimeStampPlugin.constant_time()}}
```

```s
$ snowfakery examples/plugins/test_timestamp.recipe.yml
parent(id=1)
A(id=1, foo=1626883921.109788)
A(id=2, foo=1626883921.109788)
B(id=1, foo=1626883921.1107168)
B(id=2, foo=1626883921.1107168)
A(id=3, foo=1626883921.111661)
A(id=4, foo=1626883921.111661)
B(id=3, foo=1626883921.1125162)
B(id=4, foo=1626883921.1125162)
parent(id=2)
A(id=5, foo=1626883921.109788)
A(id=6, foo=1626883921.109788)
B(id=5, foo=1626883921.1107168)
B(id=6, foo=1626883921.1107168)
A(id=7, foo=1626883921.111661)
A(id=8, foo=1626883921.111661)
B(id=7, foo=1626883921.1125162)
B(id=8, foo=1626883921.1125162)
```

If a function takes arguments and -- for whatever reason --
the argument values change, the memorized value will
be recomputed as if it were a new context.

```yaml
# examples/plugins/test_timestamp_args_change.recipe.yml
- plugin: tests.test_custom_plugins_and_providers.TimeStampPlugin
- object: A
  count: 5
  fields:
    blah:
      fake: Name
    foo: ${{TimeStampPlugin.constant_time(blah)}}
```

```s
$ snowfakery examples/plugins/test_timestamp_args_change.recipe.yml
A(id=1, foo=1626884493.793962)
A(id=2, foo=1626884493.794135)
A(id=3, foo=1626884493.7942772)
A(id=4, foo=1626884493.794427)
A(id=5, foo=1626884493.794549)
```

If your function accepts a special argument called "name", Snowfakery
will allow the user to reuse the value between contexts.

```yaml
# examples/plugins/test_timestamp_name_change.recipe.yml
- plugin: tests.test_custom_plugins_and_providers.TimeStampPlugin
- object: A
  fields:
    foo: ${{TimeStampPlugin.constant_time(name="first")}}
- object: A
  fields:
    foo: ${{TimeStampPlugin.constant_time(name="second")}}
- object: B
  fields:
    foo: ${{TimeStampPlugin.constant_time(name="second")}}
- object: A
  fields:
    foo: ${{TimeStampPlugin.constant_time(name="first")}}
```

```s
$ snowfakery examples/plugins/test_timestamp_name_change.recipe.yml
A(id=1, foo=1626884822.317738)
A(id=2, foo=1626884822.3186612)
B(id=1, foo=1626884822.3186612)
A(id=3, foo=1626884822.317738)
```

Memorized objects are recreated on each iteration of Snowfakery.

### Plugins with state that changes

Let's imagine we want a plugin that A) reads a file and
B) outputs a different line every time it is referred to.

The way to deal with part A is to make a `PluginResultIterator`
that represents the open file. The iterator should have a `next` method
which returns each line. This will fulfill our requirement B.

Here is the whole plugin module, including the PluginResultIterator and Plugin.

```python
# examples/plugins/OpenFiles.py
from snowfakery import SnowfakeryPlugin, PluginResultIterator, memorable
from pathlib import Path


class OpenFiles(SnowfakeryPlugin):
    class Functions:
        @memorable
        def read_line(self, filename, name=None):
            parent_directory = Path(
                str(self.context.field_vars()["snowfakery_filename"])
            ).parent
            abspath = parent_directory / filename
            return OpenFile(abspath)


class OpenFile(PluginResultIterator):

    # initialize the object's state.
    def __init__(self, filename):
        self.file = open(filename, "r")

    # cleanup later
    def close(self):
        self.file.close()

    # the main logic goes in a method called `next`
    def next(self):
        return self.file.readline().strip()
```

Here is an example YAML:

```yaml
# examples/plugins/test_open_file.yml
- plugin: examples.plugins.OpenFiles
- object: WithOpenFile
  count: 3
  fields:
    poetry_line:
      OpenFiles.read_line:
        filename: poem.txt
```

And some output:

```s
$ snowfakery examples/plugins/test_open_file.yml
WithOpenFile(id=1, poetry_line=You must never let truth get in the way of beauty,)
WithOpenFile(id=2, poetry_line=or so e.e.cummings believed.)
WithOpenFile(id=3, poetry_line="This is the wonder that's keeping the stars apart.")
```

Iterators are recreated on each iteration of Snowfakery.

As described earlier, you could open two different files using context:

```yaml
# examples/plugins/test_multiple_open_files.yml
- plugin: examples.plugins.OpenFiles
- object: parent
  count: 3
  friends:
    - object: WithOpenFile
      fields:
        poetry_line:
          OpenFiles.read_line:
            filename: poem.txt
    - object: WithOpenFile2
      fields:
        poetry_line:
          OpenFiles.read_line:
            filename: poem.txt
```

```s
$ snowfakery examples/plugins/test_multiple_open_files.yml
parent(id=1)
WithOpenFile(id=1, poetry_line=You must never let truth get in the way of beauty,)
WithOpenFile2(id=1, poetry_line=You must never let truth get in the way of beauty,)
parent(id=2)
WithOpenFile(id=2, poetry_line=or so e.e.cummings believed.)
WithOpenFile2(id=2, poetry_line=or so e.e.cummings believed.)
parent(id=3)
WithOpenFile(id=3, poetry_line="This is the wonder that's keeping the stars apart.")
WithOpenFile2(id=3, poetry_line="This is the wonder that's keeping the stars apart.")
```

And you could share a context between templates by using a `name`:

```yaml
# examples/plugins/test_shared_open_files.yml
- plugin: examples.plugins.OpenFiles
- object: parent
  friends:
    - object: WithOpenFile
      fields:
        poetry_line:
          OpenFiles.read_line:
            filename: poem.txt
            name: JohnGreenPoem
    - object: WithOpenFile2
      fields:
        poetry_line:
          OpenFiles.read_line:
            name: JohnGreenPoem
    - object: WithOpenFile3
      fields:
        poetry_line:
          OpenFiles.read_line:
            name: JohnGreenPoem
```

### Lazy evaluation

In the rare event that a plugin has a function which need its arguments to be passed to it unevaluated, for later (perhaps conditional) evaluation, you can use the `@snowfakery.lazy` decorator. Then you can evaluate the arguments with `self.context.evaluate()`.

For example:

```python
class DoubleVisionPlugin(SnowfakeryPlugin):
    class Functions:
        @lazy
        def do_it_twice(self, value):
            "Evaluates its argument twice into a string"
            rc = f"{self.context.evaluate(value)} : {self.context.evaluate(value)}"

            return rc
```

The method will evaluate its argument twice, and stick the two results into a string. For example, if it were called with a call to `random_number`, you would get two different random numbers rather than the same number twice. If it were called with the counter from above, you would get two different counter values in the string.

```yaml
  - plugin: tests.test_custom_plugins_and_providers.DoubleVisionPlugin
  - object: OBJ
    fields:
      some_value:
          - DoubleVisionPlugin.do_it_twice:
              - abc
```

This would output an `OBJ` row with values:

```python
  {'id': 1, 'some_value': 'abc : abc', 'some_value_2': '1 : 2'})
```

Occasionally you might write a plugin which needs to evaluate its
parameters lazily but doesn't care about the internals of the values
because it just returns it to some parent context. In that case,
use `context.evaluate_raw()` instead of `context.evaluate()`.

Plugins that require "memory" or "state" are possible using `PluginResult`
objects or subclasses. Consider a plugin that generates child objects
that include values that sum up values on child objects to a value specified on a parent:

```yaml
# examples/sum_child_values.yml
# This shows how you could create a plugin or feature where
# a parent object generates child objects which sum up
# to any particular value.

- plugin: examples.sum_totals.SummationPlugin
- var: summation_helper
  value:
    SummationPlugin.summer:
      total: 100
      step: 10

- object: ParentObject__c
  count: 10
  fields:
    MinimumChildObjectAmount__c: 10
    MinimumStep: 5
    TotalAmount__c: ${{summation_helper.total}}
  friends:
    - object: ChildObject__c
      count: ${{summation_helper.count}}
      fields:
        Parent__c:
          reference: ParentObject__c
        Amount__c: ${{summation_helper.next_amount}}
        RunningTotal__c: ${{summation_helper.running_total}}
```

This would generate values like this:

```json
ParentObject__c(id=1, MinimumChildObjectAmount__c=10, MinimumStep=5, TotalAmount__c=100)
ChildObject__c(id=1, Parent__c=ParentObject__c(1), Amount__c=60, RunningTotal__c=60)
ChildObject__c(id=2, Parent__c=ParentObject__c(1), Amount__c=20, RunningTotal__c=80)
ChildObject__c(id=3, Parent__c=ParentObject__c(1), Amount__c=20, RunningTotal__c=100)

ParentObject__c(id=2, MinimumChildObjectAmount__c=10, MinimumStep=5, TotalAmount__c=100)
ChildObject__c(id=4, Parent__c=ParentObject__c(2), Amount__c=40, RunningTotal__c=40)
ChildObject__c(id=5, Parent__c=ParentObject__c(2), Amount__c=20, RunningTotal__c=60)
ChildObject__c(id=6, Parent__c=ParentObject__c(2), Amount__c=40, RunningTotal__c=100)

ParentObject__c(id=3, MinimumChildObjectAmount__c=10, MinimumStep=5, TotalAmount__c=100)
ChildObject__c(id=7, Parent__c=ParentObject__c(3), Amount__c=10, RunningTotal__c=10)
ChildObject__c(id=8, Parent__c=ParentObject__c(3), Amount__c=40, RunningTotal__c=50)
ChildObject__c(id=9, Parent__c=ParentObject__c(3), Amount__c=10, RunningTotal__c=60)
ChildObject__c(id=10, Parent__c=ParentObject__c(3), Amount__c=10, RunningTotal__c=70)
ChildObject__c(id=11, Parent__c=ParentObject__c(3), Amount__c=30, RunningTotal__c=100)
```

Here is the plugin implementation:

```python
# examples/sum_totals.py
from random import randint, shuffle

from snowfakery.plugins import SnowfakeryPlugin, PluginResult


def parts(total, step):
    """Split a number into a randomized set of 'pieces'.
    The pieces add up to the number. E.g.

    parts(12, 3) -> [3, 6, 3]
    parts(16, 4) -> [8, 4, 4]

    >>> assert len(parts(12, 3)) > 1
    >>> assert sum(parts(12, 3)) == 12
    """
    assert total % step == 0
    pieces = []

    while sum(pieces) < total:
        top = (total - sum(pieces)) / step
        pieces.append(randint(1, top) * step)

    shuffle(pieces)
    return pieces


class Summation(PluginResult):
    """Represent a group of pieces"""

    def __init__(self, total, step):
        self.total = total
        self.pieces = parts(total, step)
        super().__init__(None)

    @property
    def count(self, null=None):
        return len(self.pieces)

    @property
    def next_amount(self):
        rc = self.pieces.pop()
        return rc


class SummationPlugin(SnowfakeryPlugin):
    """Plugin which generates a summataion helper"""

    class Functions:
        def summer(self, total, step):
            return Summation(total, step)
```

## Custom Providers

To write a new Provider, please refer to the [documentation for Faker](https://faker.readthedocs.io/en/master/#providers)

### Example of a custom provider

Here is an example of a simple provider:

```python
# examples/plugins/tla_provider.py
import string
import random
from faker.providers import BaseProvider


class Provider(BaseProvider):
    def ThreeLetterAcronym(self):
        alpha = string.ascii_uppercase
        letters = random.choices(alpha, k=3)
        acronym = "".join(letters)
        return acronym
```

A recipe can refer to the provider like this:

```yaml
# examples/use_custom_provider.yml
- plugin: tla_provider.Provider
- object: Company
  fields:
    technology:
      fake: ThreeLetterAcronym
```

Note the relative paths between these two files.

`examples/use_custom_provider.yml` refers to `examples/plugins/tla_provider.py` as `tla_provider.Provider` because the `plugins` folder is in the search path
described in [How Snowfakery Finds Plugins](#how-snowfakery-finds-plugins).<|MERGE_RESOLUTION|>--- conflicted
+++ resolved
@@ -101,7 +101,6 @@
 
 Despite the name, plugins can also include data values rather than functions in either form of plugin. Plugins essentially use Python's `getattr` to find attributes, properties, methods or functions in the namespace of the object you return from `custom_functions()`.
 
-<<<<<<< HEAD
 Plugin functions can store persistent information in a Python dictionary obtained by calling `self.context.context_vars()`. It will always be supplied to your plugin. For example, here is a simple plugin that counts:
 
 ```python
@@ -119,8 +118,7 @@
 and `self.context.current_filename` which is the filename of the YAML file being
 processed.
 
-=======
->>>>>>> 80220a12
+
 ### Plugin Function Return Values
 
 Plugins can return normal Python primitive types, `datetime.date`, `ObjectRow` or `PluginResult` objects. `ObjectRow` objects represent new output records/objects. `PluginResult` objects
