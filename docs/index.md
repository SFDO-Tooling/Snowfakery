--- conflicted
+++ resolved
@@ -1592,12 +1592,6 @@
 because it just returns it to some parent context. In that case,
 use `context.evaluate_raw` instead of `context.evaluate`.
 
-<<<<<<< HEAD
-### Custom Providers
-
-To write a new Provider, please refer to the documentation for Faker at https://faker.readthedocs.io/en/master/#providers
-
-=======
 Plugins that require "memory" or "state" are possible using PluginResult
 objects or subclasses. Consider a plugin that generates child objects
 that include values that sum up values on child objects to a value specified on a parent:
@@ -1707,7 +1701,10 @@
         def summer(self, total, step):
             return Summation(total, step)
 ```
->>>>>>> 67719266
+
+### Custom Providers
+
+To write a new Provider, please refer to the documentation for Faker at https://faker.readthedocs.io/en/master/#providers
 
 ## Using Snowfakery with Salesforce
 
