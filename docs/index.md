--- conflicted
+++ resolved
@@ -781,9 +781,8 @@
 ${{ date(Date_Established__c) + relativedelta(months=child_index) }}
 ```
 
-<<<<<<< HEAD
 The `debug` function can be used to output values to stderr for debugging.
-=======
+
 Some plugins may also be interested in a `template` variable which has an `id` attributes represents a unique identifier for the current template. Look at
 [datasets.py](https://github.com/SFDO-Tooling/Snowfakery/blob/main/snowfakery/standard_plugins/datasets.py) to see one use-case where the template's ID can used to differentiate between two otherwise identical datasets.
 
@@ -818,7 +817,6 @@
             pick: "No"
 ```
 
->>>>>>> ecd57df9
 ## Macros
 
 Macros allow you to re-use groups of fields instead of repeating them manually.
