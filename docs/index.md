# Snowfakery Documentation

Snowfakery is a tool for generating fake data that has relations between tables. Every row is faked data, but also unique and random, like a snowflake.

To tell Snowfakery what data you want to generate, you need to write a Recipe file in YAML.

Snowfakery can write its output to stdout, or any database accessible to SQLAlchemy. **When it is embedded in CumulusCI it can output to a Salesforce org**. Adding new output formats is a fairly straightforward process.

## Installation

Please start by installing Python. Whether or not you are installing CumulusCI, you can install Python by using the instructions from the [CumulusCI site](https://cumulusci.readthedocs.io/en/latest/install.html).

But while you’re at it, why not install CumulusCI too?

Next, you can go to a terminal and install Snowfakery:

```bash
$ pip3 install pipx
...
$ pipx install snowfakery
...
```

If you want to use Snowfakery within CumulusCI, you can find instructions for that in [Using Snowfakery within CumulusCI](#using-snowfakery-within-cumulusci).

After installation, you should be able to invoke Snowfakery like this:

```bash
$ snowfakery somefile.yml
...
```

## Central Concepts

Snowfakery recipes are specified in a YAML format. YAML is a relatively simple, human-readable format. You can learn more about it at [yaml.org](http://yaml.org/). But you can also just pick up the basics of it by reading along with the examples below.

YAML uses indentation to say which parts of the file are related to each other. Let’s get started with a stupidly simple example recipe:

simple_static.yml

```yaml
- object: Person
  fields:
    name: Buster Bluth
    age: 35
```

We run this example through Snowfakery like this:

```bash
$ snowfakery docs/examples/simple_static.yml
...
```

(this example does not represent the final command line interface nor how to use [Advanced Features](#advanced-features)))

This simple example will generate a single record that looks like this:

```json
Person(id=1, name=Buster Bluth, age=35)
```

In other words, it is a person record with 3 fields:

|Field    |id   |name         |age|
|---      |---  |---          |---|
|Value    |1    |Buster Bluth |35 |

Two of the fields include data from the YAML file. The ID is auto-generated.

**Note:** Snowfakery only works for models which are amenable to having an id column on every record. Your tools can use the column, ignore the column, or exchange it for another kind of ID (as CumulusCI does, with Salesforce) but Snowfakery always generates IDs and refers between tables with IDs. Future versions might include a command line option to turn this behaviour on or off.

Let’s make this example more interesting:

persons_of_interest.yml

```yaml
- object: Person
  count: 3
  fields:
      name:
        fake: name
      age:
        random_number:
          min: 12
          max: 95
```

What did we say here?

- object: Person : This is a template for rows that will go in the Person table representing real-world “Person” objects
- count: we want 3 records instead of just 1
- name: fake: name : we want to fake the name instead of hard coding it. The list of things you can “fake” is based on a library called “Faker” which we will discuss later.
- age: random_number: we want a random number between the min and max

Now you should get an output more like this:

```json
Person(id=1, name=Allison Garcia, age=94)
Person(id=2, name=Megan Campos, age=67)
Person(id=3, name=Katherine Nelson, age=92)
```

We have created people! Or at least fake personas for people! And every time you run it, you will get a different set of “people”.

So that’s pretty cool, but it doesn’t use much of Snowfakery’s power. Let's go deeper.

pet_stories.yml

```yaml
- object: Person
  count: 3
  fields:
    name:
      fake: name
    age:
      random_number:
        min: 12
        max: 95
    dog:
      - object: Animal
        fields:
          name:
            fake: first_name
          species: canine
          food:
            - object: PetFood
              fields:
                name: Pets Choice
                cost: $10

        cat:
          - object: Animal
            fields:
              name:
                fake: first_name
              species: feline
              food:
                - object: PetFood
                  fields:
                    name: Pets Choice
                    cost: $1
```

If you’re lost: don't worry! Those are a lot of new concepts at once, and you don't have to understand everything in this example right now. We'll come back to these concepts one by one.

But in case you’re in a hurry: In this case we're creating 3 Person objects. Each one has a name, age, dog and cat. Each dog or cat is an Animal, so we'll get 2 animals per Person or a total of 6. Each animal has a favorite food, so we'll get 6 PetFood objects as well.

<img src='images/img1.png' id='PJUACATPCzI' alt='Relationship diagram' width='800' height='190'>Later, we’ll discuss how we could have just 2 PetFood objects which are shared. We’ll also discuss how we could randomly select a Pet species or Food.

## Outputs

Snowfakery builds on a tool called SQLAlchemy, so it gets a variety of database connectors for free:

<https://docs.sqlalchemy.org/en/13/dialects/index.html>

When integrated with CumulusCI (see [Advanced Features](#advanced-features)) it is possible to output to a Salesforce instance.

Snowfakery can also output JSON, directories of CSV and object diagrams.

CSV output goes to a directory with one CSV file per table and a JSON manifest file in the [csvw](https://www.w3.org/TR/tabular-data-primer/) format.

## Objects

The main, core concept in the language is an “*Object Template*”. It basically represents instructions on how to create a *Row* (or multiple rows) in a database. Rows in turn represent real-world entities like People,  Places or Things and that’s why we use the keyword “Object”.

 Each *Row* has a type, which represents — for example — the name of the table it goes in if it is headed for a relational database, or which CSV file it goes in it if it is destined to be output as CSV. You declare the type after the keyword `object`.

Just as in an Object Relational system, you can think of “Objects” or “Rows” as synonyms (and also synoym with what some systems such as Salesforce call “Records”). Rows are how we represent objects in tables or files.

The rows which are generated will each have a unique an ID.

person_of_interest.yml

```yaml
- object: Person
  count: 10
  fields:
    name:
      fake: name
    age:
      random_number:
        min: 12
        max: 95
```

We can see above 3 of the main properties of Object Templates:

- object type declaration which determines what table or file the row goes in
- count, which determines how many rows are made. Count can also be randomized or computed using [Function Blocks](#function-blocks) or the [Formula Language](#formula-language)
- fields, which say what data values to put in the row.

You can also have more than one object template for any particular Row Type (i.e. relational table, CSV file, Salesforce Object, ...).

persons_of_interest.yml

```yaml
- object: Person
  count: 3
  fields:
    name:
      fake: name
    age:
      random_number:
        min: 12
        max: 95
- object: Person
  count: 3
  fields:
    name:
      fake: name
    age:
      random_number:
        min: 0
        max: 12
```

In this case, there will be 6 Persons in the Person table (or file), 3 with age between 0 and 12 and 3 with age between 12 and 95.

Sometimes you want to obey a rule like “For every Person I create, I’d like to create 2 animals” (maybe you really like animals).

You would use the `friends` property to do that.

```yaml
- object: Person
  count: 3
  fields:
    name:
      fake: name
    age:
      random_number:
        min: 12
        max: 95
  friends: # I get by with a little help from ...
    - object: Animal
      count: 2
      fields:
        name:
          fake: first_name
```

This will output two animals per person:

```yaml
Person(id=1, name=Sierra Ortega, age=91)
Animal(id=1, name=Sarah)
Animal(id=2, name=Brian)
Person(id=2, name=Robert Haley, age=42)
Animal(id=3, name=Michele)
Animal(id=4, name=Jonathan)
Person(id=3, name=Jason White, age=35)
Animal(id=5, name=John)
Animal(id=6, name=Kimberly)
```

<img src='images/img2.png' id='PJUACAveFpc' alt='Relationship diagram' width='800' height='34'>

There is no explicit relationship between the animals and the people in this case, but sometimes you do want such an implicit “relationship” between the number of one object created and the number of the other.

## Relationships

Relationships are a big part of what makes Snowfakery different than the dozens(!) of tools for data generation out there. For example, we can relate pets to their owners like this:

```yaml
- object: Person
  count: 3
  fields:
    name:
      fake: name
    pet:
      - object: Animal
        fields:
          name:
            fake: first_name
          species: Petaurus Breviceps
```

Now each of the 3 people has a Sugar glider for a pet. Which is a good thing, as long as they know how to take care of them.

Let’s look at what that generates:

```json
Person(id=1, name=Rachel Thompson, pet=Animal(1))
Animal(id=2, name=Charles, species=Petaurus Breviceps)
Person(id=2, name=Alexander Zhang, pet=Animal(2))
Animal(id=3, name=Thomas, species=Petaurus Breviceps)
Person(id=3, name=Lisa King, pet=Animal(3))
```

<img src='images/img3.png' id='PJUACAooXkI' alt='Relationship Diagram'>

In addition, we can relate pets and owners “bidirectionally”, like this:

secret_life_of_pets.yml

```yaml
- object: Person
  count: 3
  fields:
    name:
      fake: name
    pet:
      - object: Animal
        fields:
          name:
            fake: first_name
          owner:
            reference: Person
```

Now person has a field called `pet` which refers to `Animal` rows and those animals have a field called `owner` which refers to a Person row. That’s called a bidirectional relationship. It goes both ways. Not all relationships have to be bi, but sometimes it’s what your schema demands.

Let’s look at the output:

```json
Animal(id=1, name=Nicole, owner=Person(1))
Person(id=1, name=Steven Ellis, pet=Animal(1))
Animal(id=2, name=Richard, owner=Person(2))
Person(id=2, name=Chad Delacruz, pet=Animal(2))
Animal(id=3, name=Tammie, owner=Person(3))
Person(id=3, name=Corey Zamora, pet=Animal(3))
```

<img src='images/img4.png' id='PJUACAKTd0o' alt='Relationship Diagram'>

The relationship from the `Person` to the `Animal` is called `pet` and it is expressed simply by embedding the template for Animal in the field named `pet`.

The relationship from `Animal` to `Person` is called `owner` and it is expressed using the `reference` function. The function looks up the YAML tree for the relevant Person row.

Sometimes you need to express a relationship between two rows that are not directly related in the hierarchy. You can do this using “nicknames”.

pet_stories_2.yml

```yaml
- object: PetFood
  nickname: petschoice
  fields:
    name: Pets Choice
    cost: $10

- object: PetFood
  nickname: vetschoice
  fields:
    name: Vets Choice
    cost: $12

- object: Person
  count: 3
  fields:
    name:
      fake: name
    dog:
      - object: Animal
        nickname: dog
        fields:
          owner:
            reference: Person
          name:
            fake: first_name
          species: canine
          food:
            reference: petschoice

    cat:
      - object: Animal
        fields:
          owner: Person
          name:
            fake: first_name
          species: feline
          nemesis: dog
          food:
            reference: vetschoice
```

```json
PetFood(id=1, name=Pets Choice, cost=$10)
PetFood(id=2, name=Vets Choice, cost=$12)
Animal(id=1, owner=Person, name=Dustin, species=canine, food=PetFood(1))
Animal(id=2, owner=Person, name=Edwin, species=feline, nemesis=dog, food=PetFood(2))
Person(id=1, name=Antonio Martin, dog=Animal(1), cat=Animal(2))
Animal(id=3, owner=Person, name=Kristy, species=canine, food=PetFood(1))
Animal(id=4, owner=Person, name=Bryan, species=feline, nemesis=dog, food=PetFood(2))
Person(id=2, name=Hunter Wright, dog=Animal(3), cat=Animal(4))
Animal(id=5, owner=Person, name=Gregory, species=canine, food=PetFood(1))
Animal(id=6, owner=Person, name=Veronica, species=feline, nemesis=dog, food=PetFood(2))
Person(id=3, name=Rebecca Williams, dog=Animal(5), cat=Animal(6))
```

<img src='images/img5.png' id='PJUACAJFf27' alt='Relationship Diagram' width='800' height='233'>

Funky!

The basic rule is that the last row (object) created with the nickname is the one that is referenced.

## Function Blocks

Fields can refer to functions which randomize, compute or look up data. We can do that by nesting the function name under the field name or by using formulas. ([Simple Formulas](#simple-formulas))

### Reference

This function allows you to look up another row (object) and make a reference to it.

```yaml
- object: Animal
  fields:
    name:
      fake: first_name
    owner:
      reference: Person
```

The reference function looks for another object by table name (`Person`, in this example) or a nicknamed object by `nickname`.

If an object was created earlier in the recipe, and it has the appropriate
nickname or tablename, that object is the target reference.

Otherwise, the reference can be to an object that has not been created yet. Snowfakery will generate an ID for the object so that the current row can be generated. No other properties of the other object can be referred to, because
it does not exist yet.

Snowfakery (and CumulusCI) allow one to loop over a recipe many times to
generate multiple rows. In this case, references are always to objects
created within the current "batch" of a recipe and never to a previous
batch with only one exception: objects marked 'just_once' are always
created only in the first run and references to them are to the
objects created in that first batch.

#### `random_choice`

Function to choose an option randomly from a list:

```yaml
Payment_Method:
  random_choice:
    - Cash
    - Cheque
    - Credit Card
```

You can either pick with even odds as above, or supply odds as a percentage:

```yaml
    StageName:
      random_choice:
        - choice:
            probability: 60%
            pick: Closed Won
        - choice:
            probability: 20%
            pick: In Progress
        - choice:
            probability: 20%
            pick: New
```

You can do more sophisticated randomness with features that will be discussed in the section [Random Weights That Are Not Percentages](#random-weights-that-are-not-percentages).

### `fake`

Generate fake data using functions from the [faker](https://github.com/joke2k/faker) library:

```yaml
- object: Account
  fields:
    Name:
      fake: company
    Description:
      fake: catch_phrase
    BillingStreet:
      fake: street_address
    BillingCity:
      fake: city
    BillingState:
      fake: state
```

You can fake all sorts of stuff. Names, addresses, Latin text, English sentences, URLs, etc. The complete list is here:

<https://faker.readthedocs.io/en/stable/providers.html>

You can also include Faker extension libraries after you’ve added them to your Python install:

```yaml
 - plugin: faker_microservice.Provider
 - object: OBJ
    fields:
    service_name:
        fake:
            microservice
```

You would install that provider like this:

```bash
$ pip install faker_microservice
```

Here are some Python Faker providers:

<https://faker.readthedocs.io/en/master/communityproviders.html>

And you could make your own providers as well.

Fake can be called as an inline function in an expression:

```yaml
FullName: ${{fake.first_name}} Johnson
```

You can also call these functions with arguments as described in Faker's [documentation](https://faker.readthedocs.io/en/master/providers.html)

```yaml
country: ${{fake.country_code(representation='alpha-2')}}
```

### International Fakes (syntax still under development)

You can specify internationally appropriate fakes for many different kind of names (e.g. person, company) like this:

```yaml
- object: Viking
  fields:
    Name:
      i18n_fake:
        locale: no_NO
        fake: first_name
```

This will generate a “typical” Norwegian first name.

You can infer which Faker providers are internationalizable by looking through the Faker [repository](https://github.com/joke2k/faker/tree/master/faker/providers) and seeing which directories have localizations. For example there are only three localizations of [credit card](https://github.com/joke2k/faker/tree/master/faker/providers) (who knew that credit cards were different in Iran and Russia) and dozens of localizations for [person name](https://github.com/joke2k/faker/tree/master/faker/providers/person).

You can also call this as an inline function:

```yaml
lars_or_alf_or_something: ${{i18n_fake(locale="no_NO", fake='first_name')}}
```

### `date_between`

Pick a random date in some date range

```yaml
- object: OBJ
    fields:
    date:
        date_between:
            start_date: 2000-01-01
            end_date: today
```

That would pick a date between Y2K and the present day.

The options `start_date` and `end_date` can take the following forms:

- `YYYY-MM-DD`
- `+<number>d` : `number` days in the future, e.g. `+10d`
- `-<number>d` : `number` days in the past, e.g. `-10d`
- `+<number>M`: `number` months in the future, e.g. `+10M`
- `-<number>M`: `number` months in the past, e.g. `-10M`
- `+<number>y`: `number` years in the future, e.g. `+10y`
- `-<number>y`: `number` years in the past, e.g. `-10y`
- `+<number>w`: `number` weeks in the future, e.g. `+10w`
- `-<number>w`: `number` weeks in the past, e.g. `-10w`
- `today` : the date the template is evaluated

Examples: Pick a date between 30 days ago and 108 days in the future:

```yaml
Payment_Date:
  date_between:
    start_date: -30d
    end_date: +180d
```

`date_between` can also be used as a function in formulas:

```yaml
wedding_date: Our big day is ${{date_between(start_date="2022-01-31", end_date="2022-12-31")}}
```

### `random_number`

Pick a random number in a range specified by min and max:

```yaml
age:
  random_number:
    min: 12
    max: 95
```

`random_number` can also be used as a function in formulas:

```yaml
some_number: A number ${{random_number(min=5, max=10)}}
```

### `if`

`If` allows you to make field values conditional on other field values.

```yaml
- object: Person
  fields:
    gender:
      random_choice:
        - choice:
            probability: 40%
            pick: Male
        - choice:
            probability: 40%
            pick: Female
        - choice:
            probability: 20%
            pick: Other
    name:
      if:
        - choice:
            when: ${{gender=='Male'}}
            pick:
              fake: first_name_male

        - choice:
            when: ${{gender=='Female'}}
            pick:
              fake: first_name_female

        - choice:
            pick:
              fake: first_name
```

The `when` clause can be a Python formula and it will be interpreted as a boolean similar to how Python would do it. The first `when` clause that matches is selected. The last `choice` clause should have no `when` clause, and it is a fallback which is selected if the others do not match.

## Formula functions and variables

The functions below are designed to be used inside of formulas:

The `child_index` variable returns a counter of how many objects from this template were generated
during the execution of the nearest parent template. It resets each time the parent template is
executed again.

```yaml
child_index: Child number ${{child_index}}
```

The `id` variable returns a unique identifier for the current Object/Row to allow you to construct unique identifiers.

```yaml
fields:
  name: ${{fake.last_name}} Household ${{id}}
```

The `today` variable returns a date
representing the current date. This date
will not chanage during the execution of
a single recipe.

The `fake` variable gives access to faker as described elsewhere in this documentation.

The `context.id` variable is a unique identifyer representing the current Object Template (as opposed to Object/Row).

The `context.filename` variable represents the file containing the template. This is useful
for relative paths.

The `date` function can either coerce a string into a date object for calculations OR generate
a new date object from year/month/day parts:

```yaml
    the_date: ${{date("2018-10-30")}}
    another_date: ${{date(year=2018, month=11, day=30)}}
```

The `relativedelta` [function](https://dateutil.readthedocs.io/en/stable/relativedelta.html)
from `dateutil` is available for use in calculations like this:

```yaml
${{ date(Date_Established__c) + relativedelta(months=child_index) }}
```

## Macros

Macros allow you to re-use groups of fields instead of repeating them manually.

`evolution.yml`

```yaml
 - macro: canine
   fields:
      sound: barks
      legs: 4
      family: Caninae

 - object: Animal
   include: canine
   fields:
      species: dog
      home: inside

 - object: Animal
   include: canine
   fields:
      species: wolf
      home: outside
```

Which generates:

```yaml
Animal(id=1, sound=barks, legs=4.0, family=Caninae, species=dog, home=inside)
Animal(id=2, sound=barks, legs=4.0, family=Caninae, species=wolf, home=outside)
```

You can include more than one group of macros:

evolution_2.yml

```yaml
  - macro: canine
    fields:
      sound: barks
      legs: 4
      family: Caninae

  - macro: domestic
    fields:
      home: inside
      eats: petfood

  - object: Animal
    count: 2
    include: canine, domestic
    fields:
      name: dog
```

Which generates:

```yaml
Animal(id=1, sound=barks, legs=4.0, family=Caninae, home=inside, eats=petfood, species=dog)
Animal(id=2, sound=barks, legs=4.0, family=Caninae, home=inside, eats=petfood, species=dog)
```

Macros can themselves include other macros.

Macros are especially powerful if you combine them with the `include_file` feature which allows one file to include another. Your organization can make a library of the most common object types you work with and then just override fields to combine them or specialize them.

Fields or friends declared  in the macros listed later override those listed earlier. Fields or friends declared in the Object Template override those declared in macros.

## Including files

You can include a file by a relative path:

```yaml
- include_file: child.yml
```

This pulls in all of the declarations from that file. That file can itself include other files.

## Simple Formulas

Sometimes you would like to include data from another field into the one you are defining now. You can do that with the formula language.

```yaml
- object: Sale
  fields:
    num_items:
        random_number:
            min: 10
            max: 20
    per_item_price:
        random_number:
            min: 10
            max: 20
    message: Thanks for buying ${{num_items}} items @ $${{per_item_price}} each!
```

## Formula Language

You can make your data more dynamic by using formulas. Formulas use the same functions described in [Function Blocks](#function-blocks), but they can be used inline like this:

```yaml
- object: Sale
  count: 2
  fields:
    per_item_price: ${{random_number(20, 50)}}
    number_of_items: 3
    total: ${{per_item_price * number_of_items}}
    message: Thank you for buying $${{total}} items!
```

There is a lot to say about formulas and one day they will all be documented here. In the meantime, here are some general principles:

- use `${{` to start a formula and `}}` to end it
- use Python expression syntax in the middle
- field values defined earlier on this object are available as names
- Use faker values like this: Name: ${{fake.first_name}} Johnson
- parent (or ancestor) values are available through the parent’s object name. Like Opportunity.amount

Formulas are based on a similar language called Jinja2, but we use `${{` and `}}` where Jinja2 uses `{{` and `}}` because our version is more compatible with YAML.

The relevant section of the Jinja document is called  [Expressions](https://jinja.palletsprojects.com/en/2.11.x/templates/#expressions). It includes information about [Literals](https://jinja.palletsprojects.com/en/2.11.x/templates/#literals), [Math](https://jinja.palletsprojects.com/en/2.11.x/templates/#math), [Comparisons](https://jinja.palletsprojects.com/en/2.11.x/templates/#comparisons),  [Logic](https://jinja.palletsprojects.com/en/2.11.x/templates/#logic), [Other Operators](https://jinja.palletsprojects.com/en/2.11.x/templates/#other-operators), [If Expressions](https://jinja.palletsprojects.com/en/2.11.x/templates/#if-expression), [Python Methods](https://jinja.palletsprojects.com/en/2.11.x/templates/#python-methods) and [Builtin Filters](https://jinja.palletsprojects.com/en/2.11.x/templates/#list-of-builtin-filters).

In theory you could use Jinja keywords like `${% if` (as opposed to `{% if`) but it isn’t clear under what circumstances that would be necessary.

## Template File Options

Hard-coding the exact number of records to create into a template file is not always the ideal thing.

You can pass options (numbers, strings, booleans) to your generator script from a command line.

The first step is to declare the options in your template file:

```yaml
- option: num_accounts
  default: 10
```

If you do not specify a default, the option is required and the template will not be processed without it.

In your script, you use the value by referring to it in a formula:

```yaml
- object: Account
  count: ${{num_accounts}}
```

Of course you can do any math you want in the formula:

```yaml
- object: Account
  count: ${{num_accounts / 2}}
    field:
        type: A
- object: Account
  count: ${{num_accounts / 2}}
    field:
        type: B
```

And then you pass that option like this:

```yaml
    --option numaccounts 10
```

## Command Line Interface

```yaml
$ snowfakery --help

  Usage: snowfakery [OPTIONS] YAML_FILE

      Generates records from a YAML file

      Records can go to:
          * stdout (default)
          * JSON file (--output_format=json --output-file=foo.json)
          * diagram file (--output_format=png --output-file=foo.png)
          * a database identified by --dburl (e.g. --dburl sqlite:////tmp/foo.db)
          * or to a directory as a set of CSV files (--output-format=csv --output-folder=csvfiles)

      Diagram output depends on the installation of pygraphviz ("pip install
      pygraphviz")

Options:
  --dburl TEXT                    URL for database to save data to. Use
                                  sqlite:///foo.db if you don't have one set
                                  up.

  --output-format [JSON|json|PNG|png|SVG|svg|svgz|jpeg|jpg|ps|dot|txt|csv]
  --output-folder PATH
  -o, --output-file PATH
  --option EVAL_ARG...            Options to send to the recipe YAML.
  --target-number TEXT...         Target options for the recipe YAML.
  --debug-internals / --no-debug-internals
  --cci-mapping-file PATH
  --generate-cci-mapping-file PATH
  --generate-continuation-file FILENAME
                                  A file that captures information about how
                                  to continue a multi-batch data generation
                                  process

  --continuation-file FILENAME    Continue generating a dataset where
                                  'continuation-file' left off

  --version                       Show the version and exit.
  --help                          Show this message and exit.

```

## CSV Output

You create a CSV directory like this:

```basy
$ snowfakery template.yml --output-format csv --output-folder csvfiles
...
```

This would generate a directory that looks like:

```bash
Animal.csv
Person.csv
PetFood.csv
csvw_metadata.json
```

If you do not specify an `output-folder`, the files will be created in the current folder.

The [CSVW](https://www.w3.org/TR/tabular-data-primer/) JSON file is a sort of manifest
for all of the CSV files.

## Advanced Features

### Hidden Fields and objects

As described earlier, fields can refer to each other. For example field `c` could be the sum of fields `a` and `b`. Or perhaps you only want to output PersonLastName if PersonFirstName was set, and PersonFirstName is set randomly.

If you want to create a value which will be used in computations but **not** output in the final database or CSV, you do so by creating a field value prefixed by two underscores.

You can even do this with Object Templates to generate “objects” which are never saved as rows to your database, Salesforce org or output file.

### Random Weights That are not percentages

Consider the following field definition:

```yaml
    StageName:
      random_choice:
        - choice:
            probability: 5
            pick: Closed Won
        - choice:
            probability: 3
            pick: In Progress
        - choice:
            probability: 4
            pick: New
```

Observant readers will note that the values do not add up to 100. That’s fine. Closed Won will be selected 5/12 of the time, In Progress will be picked 3/12 and New will be picked 4/12 of the time. They are just weights, not necessarily percentage weights.

## Plugins and Providers

Plugins and Providers allow Snowfakery to be extended with Python code. A plugin adds new functions to Snowfakery. A Provider adds new capabilities to the Fakery library which is exposed to Snowfakery users through the fake: keyword.

You include either Plugins or Providers in a Snowfakery file like this:

```yaml
- plugin: package.module.classname
```

To write a new Provider, please refer to the documentation for Faker at https://faker.readthedocs.io/en/master/#providers

### Built-in Plugins

#### Advanced Math

Snowfakery has a "Math" plugin which gives you access to all features from Python's
[math](https://docs.python.org/3/library/math.html) module. For example:

```yaml
  - plugin: snowfakery.standard_plugins.Math
  - object: OBJ
    fields:
      twelve:
          Math.sqrt: 144
```

Or:

```yaml
  - plugin: snowfakery.standard_plugins.Math
  - object: OBJ
    fields:
      twelve: ${Math.sqrt}
```

#### External datasets

Snowfakery can incorporate data from external CSV files or databases as datasets.

##### Iterating over CSV datasets

Here is an example of a simple CSV-based dataset:

```csv
Number,Street,City,Postcode
420,Kings Ave,Burnaby,85633
421,Granville Street,White Rock,85633
422,Kingsway Road,Richmond,85633
```

`examples/datasets/addresses.csv`

Note that the column names come from the first row.

Here is how we can use those rows:

```yaml
- plugin: snowfakery.standard_plugins.datasets.Dataset
- object: Person
  count: 10
  fields:
    Name:
      fake: name

    __address_from_csv:
      Dataset.iterate:
        dataset: addresses.csv
    StreetAddress: ${{__address_from_csv.Number}} ${{__address_from_csv.Street}}
    City: ${{__address_from_csv.City}}
```

`examples/datasets/datasets.recipe.yml`

The plugin only needs to be declared once per recipe.

The double-underscore ("dunder") syntax is described in [#hidden-fields-and-objects].
In this context it is used to grab a whole CSV row and give it a name so that we
can pull out specific columns by name later.

The `Dataset.iterate` [function block](#function-blocks) pulls each row from the dataset in order, one for each Person. It will go back to the top after it has used every row.

So it would generate output like this:

```bash
$ snowfakery examples/datasets/datasets.recipe.yml
Person(id=1, Name=Dawn Gray, StreetAddress=420 Kings Ave, City=Burnaby)
Person(id=2, Name=Melissa Walker, StreetAddress=421 Granville Street, City=White Rock)
Person(id=3, Name=Roberto Simon, StreetAddress=422 Kingsway Road, City=Richmond)
Person(id=4, Name=Miss Jessica Ramsey, StreetAddress=420 Kings Ave, City=Burnaby)
Person(id=5, Name=Bobby Sutton, StreetAddress=421 Granville Street, City=White Rock)
Person(id=6, Name=Tiffany Cox, StreetAddress=422 Kingsway Road, City=Richmond)
Person(id=7, Name=Ethan Potts, StreetAddress=420 Kings Ave, City=Burnaby)
Person(id=8, Name=Tamara Farley, StreetAddress=421 Granville Street, City=White Rock)
Person(id=9, Name=Austin Wong, StreetAddress=422 Kingsway Road, City=Richmond)
Person(id=10, Name=Kelly Jones, StreetAddress=420 Kings Ave, City=Burnaby)
```

##### Iterating over SQL database datasets

If the reference to a dataset is a URL instead, Snowfakery will attempt to use
it as a reference to a database. Out of the box  Snowfakery supports
`sqlite:///` urls as described in the documentation for
[SQL Alchemy](https://docs.sqlalchemy.org/en/13/core/engines.html#sqlite).

That would look exactly like above except for this line:

```yaml
   dataset: sqlite:///addresses.db
```

Depending on the context, other database URLs may work as well,
if the context has appropriate drivers installed.
Only SQLite is part of our test suite, however.

If a SQL dataset has more than one table, you must specify which table
to use like this:

```
    __address_from_csv:
      Dataset.iterate:
        dataset: addresses.csv
        table: addresses
```

##### Shuffling Data

If you would rather the rows be pulled out in random order, you
have two options. The simplest thing is to shuffle it in your
Snowfakery recipe like this:

```yaml
    __address_from_csv:
      Dataset.shuffle:
        dataset: addresses.csv
```


##### Shuffling data in advance

If you experience performance or memory usage problems with big datasets,
you might want to shuffle your data into a random order  before using it
in Snowfakery. Snowfakery's source repository includes a simplistic tool called
`shufflecsv.py` which can do that for CSV files. You feed it a CSV on stdin
 and it will generate another one on stdout like this:

```bash
$ python tools/shufflecsv.py < examples/datasets/addresses.csv > examples/datasets/shuffled.csv
...
```

This script does not currently support CSVs that include newlines
within fields.

Doing something equivalent for a SQLite or other database would
involve writing a script using the clause `order by random()`. This
is also how Snowfakery does its randomization internally, so it
would not gain you very much if you are only running the Snowfakery
recipe once. It could, however, save you time if you  were running
the Snowfakery recipe over and over, because the shuffling would
happen just once.

### Custom Plugins

To write a new Plugin, make a class that inherits from `SnowfakeryPlugin` and implements either the `custom_functions()` method or a `Functions` nested class. The nested class is simple: each method represents a function to expose in the namespace. In this case the function name would be `DoublingPlugin.double`.

```python
class DoublingPlugin(SnowfakeryPlugin):
    class Functions:
        def double(self, value):
            return value * 2
```

Alternately, you can implement the custom_functions method to return an
object with the attributes that implement your namespace:

```python
class Doubler:
  def double(self, value):
      return value * 2
```

```python
class DoublingPlugin(SnowfakeryPlugin):
    def custom_functions(self, *args, **kwargs):
        return Doubler()
```

Make sure to accept `*args` and `**kwargs` to allow for future extensibility of the method signature.

Despite the name, plugins can also include data values rather than functions in either form of plugin. Plugins essentially use Python's `getattr` to find attributes, properties, methods or functions in the namespace of the object you return from `custom_functions()`.

Plugin functions can store persistent information in a Python dictionary called self.context.context_vars(). It will always be supplied to your plugin. For example, here is a simple plugin that counts:

```python
class PluginThatCounts(SnowfakeryPlugin):
    class Functions:
        def count(self):
            context_vars = self.context.context_vars()
            context_vars.setdefault("count", 0)
            context_vars["count"] += 1
            return context_vars["count"]
```

Plugins also have access to a dictionary called `self.context.field_vars()` whic
represents the values that would be available to a formula running in the same context.

Plugins can return normal Python primitive types, datetime.date, `ObjectRow` or `PluginResult` objects. `ObjectRow` objects represent new output records/objects. `PluginResult` objects
expose a namespace that other code can access through dot-notation. PluginResults can be
initialized with either a dict or an object that exposes the namespace through Python
getattr().

<<<<<<< HEAD
In the rare event that a plugin has a function which need its arguments to be passed to it unevaluated, for later (perhaps conditional) evaluation, you can use the `@snowfakery.lazy decorator`. Then you can evaluate the arguments with `self.context.evaluate()`.
=======
If your plugin generates some special kind of data value which should be serializable
as a primitive type (usually a string), subclass PluginResult and add a `simplify`
method to your PluginResult. That method should return a Python primitive value.

In the rare event that a plugin has a function which need its arguments to be passed to it unevaluated, for later (perhaps conditional) evaluation, you can use the `@snowfakery.lazy decorator`. Then you can evaluate the arguments with `self.context.evaluate()`. 
>>>>>>> 520b49eb

For example:

```python
class DoubleVisionPlugin(SnowfakeryPlugin):
    class Functions:
        @lazy
        def do_it_twice(self, value):
            "Evaluates its argument 0 times or twice"
            rc = f"{self.context.evaluate(value)} : {self.context.evaluate(value)}"

          return rc
```

Every second time this is called, it will evaluate its argument twice, and stick the two results into a string. For example, if it were called with a call to `random_number`, you would get two different random numbers rather than the same number twice. If it were called with the counter from above, you would get two different counter values in the string.

```yaml
  - plugin: tests.test_custom_plugins_and_providers.DoubleVisionPlugin
  - plugin: tests.test_custom_plugins_and_providers.PluginThatNeedsState
  - object: OBJ
    fields:
      some_value:
          - DoubleVisionPlugin.do_it_twice:
              - abc
      some_value_2:
          - DoubleVisionPlugin.do_it_twice:
              - ${{PluginThatNeedsState.count()}}
```

This would output an `OBJ` row with values:

```json
  {'id': 1, 'some_value': 'abc : abc', 'some_value_2': '1 : 2'})
```

Occasionally you might write a plugin which needs to evaluate its
parameters lazily but doesn't care about the internals of the values
because it just returns it to some parent context. In that case,
use `context.evaluate_raw` instead of `context.evaluate`.

## Using Snowfakery within CumulusCI

You can verify that a Snowfakery-compatible version of CumulusCI is installed like this:

```bash
$ cci task info generate_and_load_from_yaml
...
```

or

```bash
$ cci task run generate_and_load_from_yaml
...
```

If its properly configured, you can use the built-in documentation to invoke Snowfakery options through their CumulusCI names. But for example, you would often run it like this:

```bash
$ cci task run generate_and_load_from_yaml -o generator_yaml datasets/some_snowfakery_yaml -o num_records 1000 -o num_records_tablename Account —org dev
...
```

Options (tbd):

• generator_yaml (required): A generator YAML file to use
• num_records: How many times to instantiate the template.
• mapping: A mapping YAML file to use (optional)
• database_url: A path to put a copy of the sqlite database (for debugging) Default: sqlite:////tmp/test_data_2.db
• vars: Pass values to override options in the format VAR1:foo,VAR2:bar or as a Yaml dict (in
• generate_mapping_file: A path to put a mapping file inferred from the generator_yaml Default: /tmp/temp_mapping.yml

To specify a record type for a record, just put the Record Type’s API Name in a field named RecordType.

## Snowfakery Glossary

- Object: When we think about our Rows in the context of each other, we often use the word “Object”. That’s because rows often *represent* real-world entities like houses (or at least their, addresses), organizations and people (in this case its acceptable to objectify people). See also: “Rows”
- Object Template: These represent instructions on how to create a row, or multiple rows in a database. Each row represents a real-world Object.
- Rows: Rows (often also called “records”) in a database are a unit of related information. For example in Salesforce (which includes a database) a “Contact” has a first name, last name, phone number, etc. Each Contact is a row. “Contact” is the type of each of those rows. Rows represent real-world Objects. See “Objects” above for more information.
- Recipe: A Snowfakery YAML file instructing Snowfakery on what to generate.
- YAML: YAML is a relatively simple, human-readable format. You can learn more about it at [yaml.org](http://yaml.org/). But you can also just pick up the basics of it by reading along.

## Internal Software Architecture

|Filename	                        |Purpose	|
|---	                            |---	|
|cli.py	                  |Click-based Command Line. Uses the Click library to supply a CLI.	|
|data_generator.py	              |The API entry point the CLI and CCI use. <p>This may be the best place to start reading. It abstracts away all of the complexity and outlines the core flow.	|
|parse_recipe_yaml.py	            |Phase 1: parse YAML into a Runtime DOM<p>Includes some hacks to the YAML parser for handling line numbers.	|
|data_generator_runtime.py	      |Phase 2: Runtime.<p>Actually generate the data by walking the template list top-to-bottom, generating rows as appopriate.
|data_generator_runtime_dom.py	  |An object model used in Phase 2. Roughly similar to the shape of the YAML file.|
|output_streams.py	              |Where the data goes in the output. Used during Phase 2.	|
|data_gen_exceptions.py	          |Exceptions that can be thrown	|
|generate_mapping_from_recipe.py	|In the CCI context, this utility package allows the generation of mapping.yml files.	|
|template_funcs.py	              |Functions that can be invoked using either block syntax or in Jinja templates	|
|plugins.py                       |Infrastructure for plugins |
|standard_plugins/                |Plugins that ship with Snowfakery |
|tests/	                          |Unit tests	|

<img src='images/img6.png' id='PJUACA3lKvf' alt='Architecture Diagram'>

## Appendix: The Age Old Puzzle

```yaml
    # As I was going to St. Ives,
    # I met a man with seven wives,
    # Each wife had seven sacks,
    # Each sack had seven cats,
    # Each cat had seven kits:
    # Kits, cats, sacks, and wives,
    # How many were there going to St. Ives?
    #
    # https://en.wikipedia.org/wiki/As_I_was_going_to_St_Ives
    - object: narrator
    - object: man
      fields:
        wives:
          - object: woman
            count: 7
            fields:
              luggage:
                - object: sack
                  count: 7
                  fields:
                    contents:
                      - object: cat
                        count: 7
                        fields:
                          offspring:
                          - object: kit
                            count: 7
    - object: stats
      fields:
        num_narrators: ${{ man.id }}
        num_men: ${{ man.id }}
        num_women: ${{ woman.id }}
        num_sack: ${{ sack.id }}
        num_cat: ${{ cat.id }}
        num_kittens: ${{ kit.id }}
        everyone: ${{  num_men + num_narrators + num_women + num_sack + num_cat + num_kittens }}
        going_to_st_ives: ${{ num_narrators }}
```

What does it output as its last row?

This (incomplete) picture probably won’t help....

<img src='images/img7.png' id='PJUACAyJrGL' alt='Silly diagram'><|MERGE_RESOLUTION|>--- conflicted
+++ resolved
@@ -1155,15 +1155,14 @@
 initialized with either a dict or an object that exposes the namespace through Python
 getattr().
 
-<<<<<<< HEAD
-In the rare event that a plugin has a function which need its arguments to be passed to it unevaluated, for later (perhaps conditional) evaluation, you can use the `@snowfakery.lazy decorator`. Then you can evaluate the arguments with `self.context.evaluate()`.
-=======
-If your plugin generates some special kind of data value which should be serializable
-as a primitive type (usually a string), subclass PluginResult and add a `simplify`
-method to your PluginResult. That method should return a Python primitive value.
-
-In the rare event that a plugin has a function which need its arguments to be passed to it unevaluated, for later (perhaps conditional) evaluation, you can use the `@snowfakery.lazy decorator`. Then you can evaluate the arguments with `self.context.evaluate()`. 
->>>>>>> 520b49eb
+If your plugin generates some special kind of data value
+which should be serializable as a primitive type (usually a string),
+subclass PluginResult and add a `simplify` method to your PluginResult.That method should return a Python primitive value.
+
+In the rare event that a plugin has a function which need its arguments
+to be passed to it unevaluated, for later (perhaps conditional)
+evaluation, you can use the `@snowfakery.lazy decorator`. Then you can
+evaluate the arguments with `self.context.evaluate()`.
 
 For example:
 
