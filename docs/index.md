--- conflicted
+++ resolved
@@ -1306,9 +1306,6 @@
             reference: Company
 ```
 
-<<<<<<< HEAD
-## Built-in Plugins
-=======
 
 ## Plugins and Providers
 
@@ -1321,7 +1318,6 @@
 ```
 
 ### Built-in Plugins
->>>>>>> 9237c96f
 
 ### Advanced Math
 
