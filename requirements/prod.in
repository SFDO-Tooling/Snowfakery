--- conflicted
+++ resolved
@@ -8,11 +8,7 @@
 pydantic
 python-baseconv
 requests
-<<<<<<< HEAD
-urllib3<2.0
-=======
 
 # remove this line when VCR is fixed
 # https://github.com/kevin1024/vcrpy/issues/688
-urllib3<2.0.0
->>>>>>> 1f987200
+urllib3<2.0.0