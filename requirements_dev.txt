-r requirements.txt
black==20.8b1
coverage==5.5
coveralls==3.0.1
flake8==3.9.1
myst-parser==0.13.7
pre-commit==2.12.1
pytest==6.2.3
pytest-cov==2.11.1
<<<<<<< HEAD
pytest-vcr==1.0.2
vcrpy==4.1.1
Sphinx==3.5.3
=======
Sphinx==3.5.4
>>>>>>> c2faa568
typeguard==2.10.0   # do not upgrade until #181 is fixed
faker-microservice==2.0.0  # for testing
tox==3.23.0
vcrpy==4.1.1
numpy>=1.20.1<|MERGE_RESOLUTION|>--- conflicted
+++ resolved
@@ -7,13 +7,9 @@
 pre-commit==2.12.1
 pytest==6.2.3
 pytest-cov==2.11.1
-<<<<<<< HEAD
 pytest-vcr==1.0.2
 vcrpy==4.1.1
-Sphinx==3.5.3
-=======
 Sphinx==3.5.4
->>>>>>> c2faa568
 typeguard==2.10.0   # do not upgrade until #181 is fixed
 faker-microservice==2.0.0  # for testing
 tox==3.23.0
