--- conflicted
+++ resolved
@@ -41,11 +41,7 @@
         tables: Mapping,
         statements: Sequence,
         plugins: Sequence = (),
-<<<<<<< HEAD
-        random_references={},
-=======
         random_references: Sequence = (),
->>>>>>> 0a1e306b
         version: int = None,
     ):
         self.options = options
@@ -54,11 +50,7 @@
         self.templates = [obj for obj in statements if isinstance(obj, ObjectTemplate)]
         self.plugins = plugins
         self.version = version
-<<<<<<< HEAD
-        self.random_references = random_references
-=======
         self.random_references = random_references or []
->>>>>>> 0a1e306b
 
 
 class TableInfo:
