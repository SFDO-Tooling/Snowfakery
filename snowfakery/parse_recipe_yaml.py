from os import fsdecode
from numbers import Number
from datetime import date
from contextlib import contextmanager
from pathlib import Path
from typing import IO, List, Dict, Union, Tuple, Any, Iterable, Sequence, Mapping
<<<<<<< HEAD
=======
import typing as T
from warnings import warn
>>>>>>> ca964410

import yaml
from yaml.composer import Composer
from yaml.constructor import SafeConstructor
from yaml.error import YAMLError

from .data_generator_runtime_object_model import (
    ObjectTemplate,
    VariableDefinition,
    FieldFactory,
    SimpleValue,
    StructuredValue,
    Statement,
    Definition,
)

from snowfakery.plugins import resolve_plugins, LineTracker, ParserMacroPlugin
import snowfakery.data_gen_exceptions as exc

SHARED_OBJECT = "#SHARED_OBJECT"

TemplateLike = Union[ObjectTemplate, StructuredValue]
###
#   The entry point to this is parse_recipe


class ParseResult:
    def __init__(
        self, options, tables: Mapping, statements: Sequence, plugins: Sequence = ()
    ):
        self.options = options
        self.tables = tables
        self.statements = statements
        self.templates = [obj for obj in statements if isinstance(obj, ObjectTemplate)]
        self.plugins = plugins


class TableInfo:
    """Information we can infer about the table schema based on the templates.

    Note that a table can be referred to in more than one place, so this class
    unifies what we know about it.
    """

    def __init__(self, name):
        self.name = name
        self.fields = {}
        self.friends = {}
        self._templates = []

    def register(self, template: ObjectTemplate) -> None:
        self.fields.update(
            {
                field.name: field
                for field in template.fields
                if not field.name.startswith("__")
            }
        )
        self.friends.update(
            {
                friend.tablename: friend
                for friend in template.friends
                if hasattr(friend, "tablename")
            }
        )
        self._templates.append(template)

    def __repr__(self) -> str:
        return f"<TableInfo fields={list(self.fields.keys())} friends={list(self.friends.keys())} templates={len(self._templates)}>"


class ParseContext:
    current_parent_object = None
    top_level = True

    def __init__(self):
        self.macros = {}
        self.plugins = []
        self.line_numbers = {}
        self.options = []
        self.table_infos = {}
        self.parser_macros_plugins = {}

    def line_num(self, obj=None) -> Dict:
        if not obj:
            obj = self.current_parent_object
            assert obj

        # dicts should have __line__ keys
        try:
            return obj["__line__"]._asdict()
        except TypeError:
            pass

        # strings (and perhaps some other non-dict objects) should be tracked in
        # the line_numbers system
        try:
            my_line_num = self.line_numbers.get(id(obj))
            if my_line_num and my_line_num != SHARED_OBJECT:
                return my_line_num._asdict()
        except KeyError:
            pass

        assert obj != self.current_parent_object  # check for no infinite loop
        return self.line_num(self.current_parent_object)

    @contextmanager
    def change_current_parent_object(self, obj: Dict):
        _old_parsed_template = self.current_parent_object
        self.current_parent_object = obj
        try:
            yield
        except exc.DataGenError:
            raise
        except Exception as e:
            raise exc.DataGenSyntaxError(str(e), **self.line_num()) from e
        finally:
            self.current_parent_object = _old_parsed_template

    def register_template(self, template: ObjectTemplate) -> None:
        """Register templates for later use.

        We register templates so we can get a list of all fields that can
        be generated. This can be used to create a dynamic schema.
        """
        table_info = self.table_infos.get(template.tablename, None) or TableInfo(
            template.tablename
        )
        self.table_infos[template.tablename] = table_info
        table_info.register(template)

    @property
    def top_level(self):
        return self.current_parent_object is None


def removeline_numbers(dct: Dict) -> Dict:
    return {i: dct[i] for i in dct if i != "__line__"}


def _coerce_to_string(val, context):
    if isinstance(val, str):
        return val
    elif isinstance(val, (int, bool, date)):
        # a few functions accept keyword arguments that YAML interprets
        # as types other than string
        return str(val)
    else:
        if val is None:
            val = "null (None)"
        raise exc.DataGenSyntaxError(
            f"Cannot interpret key `{val}`` as string", **context.line_num()
        )


def parse_structured_value_args(
    args, context: ParseContext
) -> Union[List, Dict, SimpleValue, StructuredValue, ObjectTemplate]:
    """Structured values can be dicts or lists containing simple values or further structure."""
    if isinstance(args, dict):

        def as_str(name):
            return _coerce_to_string(name, context)

        with context.change_current_parent_object(args):
            return {
                as_str(name): parse_field_value(as_str(name), arg, context, False)
                for name, arg in args.items()
                if name != "__line__"
            }
    elif isinstance(args, list):
        return [
            parse_field_value(f"List element {i}", arg, context, False)
            for i, arg in enumerate(args)
        ]
    else:
        return parse_field_value("", args, context, False)


def parse_structured_value(name: str, field: Dict, context: ParseContext) -> Definition:
    """Parse something that might look like:

    {'choose': ['Option1', 'Option2', 'Option3', 'Option4'], '__line__': 9}

    or

    {'random_number': {'min': 10, 'max': 20, '__line__': 10} , '__line__': 9}
    """
    top_level = removeline_numbers(field).items()
    if not top_level:
        raise exc.DataGenSyntaxError(
            f"Strange datastructure ({field})", **context.line_num(field)
        )
    elif len(top_level) > 1:
        raise exc.DataGenSyntaxError(
            f"Extra keys for field {name} : {top_level}", **context.line_num(field)
        )
    [[function_name, args]] = top_level
    plugin = None
    if "." in function_name:
        namespace, name = function_name.split(".")
        plugin = context.parser_macros_plugins.get(namespace)
    if plugin:
        try:
            func = getattr(plugin, name)
            rc = func(context, args)
            return rc
        except AttributeError as e:
            # check if this is a regular runtime function. If so,
            # fall-through and handle it as if we had never
            # tried to parse it as a macro plugin
            if not hasattr(plugin, "Functions") and not hasattr(plugin.Functions, name):
                raise e

    args = parse_structured_value_args(args, context)
    return StructuredValue(function_name, args, **context.line_num(field))


def parse_field_value(
    name: str, field, context: ParseContext, allow_structured_values=True
) -> Union[SimpleValue, StructuredValue, ObjectTemplate]:
    if isinstance(field, (str, Number, date, type(None))):
        return SimpleValue(field, **(context.line_num(field) or context.line_num()))
    elif isinstance(field, dict) and field.get("object"):
        with context.change_current_parent_object(field):
            return parse_object_template(field, context)
    elif isinstance(field, dict):
        return parse_structured_value(name, field, context)
    elif isinstance(field, list) and len(field) == 1 and isinstance(field[0], dict):
        # unwrap a list of a single item in this context because it is
        # a mistake and we can infer their real meaning
        return parse_field_value(name, field[0], context)
    else:
        raise exc.DataGenSyntaxError(
            f"Unknown field {type(field)} type for {name}. Should be a string or 'object': \n {field} ",
            **(context.line_num(field) or context.line_num()),
        )


def parse_field(name: str, definition, context: ParseContext) -> FieldFactory:
    assert name, name
    return FieldFactory(
        name,
        parse_field_value(name, definition, context),
        **context.line_num(definition),
    )


def parse_fields(fields: Dict, context: ParseContext) -> List[FieldFactory]:
    with context.change_current_parent_object(fields):
        if not isinstance(fields, dict):
            raise exc.DataGenSyntaxError(
                "Fields should be a dictionary (should not start with -) ",
                **context.line_num(),
            )
        return [
            parse_field(name, definition, context)
            for name, definition in fields.items()
            if name != "__line__"
        ]


def parse_friends(friends: List, context: ParseContext) -> List[Statement]:
    return parse_statement_list(friends, context)


def parse_count_expression(yaml_sobj: Dict, sobj_def: Dict, context: ParseContext):
    sobj_def["count_expr"] = parse_field_value("count", yaml_sobj["count"], context)


def include_macro(
    name: str, context: ParseContext, parent_macros=()
) -> Tuple[List[FieldFactory], List[TemplateLike]]:
    macro = context.macros.get(name)
    if not macro:
        raise exc.DataGenNameError(
            f"Cannot find macro named {name}", **context.line_num()
        )
    parsed_macro = parse_element(
        macro, "macro", {}, {"fields": Dict, "friends": List, "include": str}, context
    )
    fields = parsed_macro.fields or {}
    friends = parsed_macro.friends or []
    fields, friends = parse_fields(fields, context), parse_friends(friends, context)
    if name in parent_macros:
        idx = parent_macros.index(name)
        raise exc.DataGenError(
            f"Macro `{name}` calls `{'` which calls `'.join(parent_macros[idx+1:])}` which calls `{name}`",
            **context.line_num(macro),
        )
    parse_inclusions(macro, fields, friends, context, parent_macros + (name,))
    return fields, friends


def parse_inclusions(
    yaml_sobj: Dict,
    fields: List,
    friends: List,
    context: ParseContext,
    parent_macros=(),
) -> None:
    inclusions: Iterable[str] = [
        x.strip() for x in yaml_sobj.get("include", "").split(",")
    ]
    inclusions = filter(None, inclusions)
    for inclusion in inclusions:
        include_fields, include_friends = include_macro(
            inclusion, context, parent_macros
        )
        fields.extend(include_fields)
        friends.extend(include_friends)


# TODO: Use application object to write this instead
def check_identifier(name: T.Optional[str], source: dict, context: str):
    if not name:
        return
    badchars = set('."')
    if set(name).intersection(badchars):
        line_info = source["__line__"]
        warn(
            f"{name} is not a valid nickname.\n"
            f"{context} cannot contain '.' or '\"'."
            "Future versions of Snowfakery may disallow it.\n"
            f"{line_info.filename}:{line_info.line_num}",
            stacklevel=100,
        )


def parse_object_template(yaml_sobj: Dict, context: ParseContext) -> ObjectTemplate:
    parsed_template: Any = parse_element(
        dct=yaml_sobj,
        element_type="object",
        mandatory_keys={},
        optional_keys={
            "fields": Dict,
            "friends": List,
            "include": str,
            "nickname": str,
            "just_once": bool,
            "count": (str, int, dict),
        },
        context=context,
    )
    if not context.top_level and parsed_template.just_once:
        raise exc.DataGenSyntaxError("just_once can only be used at the top level")

    assert yaml_sobj
    with context.change_current_parent_object(yaml_sobj):
        sobj_def = {}
        sobj_def["tablename"] = parsed_template.object
        check_identifier(parsed_template.object, yaml_sobj, "Object names")
        fields: List
        friends: List
        sobj_def["fields"] = fields = []
        sobj_def["friends"] = friends = []
        parse_inclusions(yaml_sobj, fields, friends, context)
        fields.extend(parse_fields(parsed_template.fields or {}, context))
        friends.extend(parse_friends(parsed_template.friends or [], context))
<<<<<<< HEAD
        sobj_def["nickname"] = parsed_template.nickname
=======
        sobj_def["nickname"] = nickname = parsed_template.nickname
        check_identifier(nickname, yaml_sobj, "Nicknames")
>>>>>>> ca964410
        sobj_def["just_once"] = parsed_template.just_once or False
        sobj_def["line_num"] = parsed_template.line_num.line_num
        sobj_def["filename"] = parsed_template.line_num.filename

        count_expr = yaml_sobj.get("count")

        if count_expr is not None:
            parse_count_expression(yaml_sobj, sobj_def, context)
        new_template = ObjectTemplate(**sobj_def)
        context.register_template(new_template)
        return new_template


def parse_variable_definition(
    yaml_sobj: Dict, context: ParseContext
) -> VariableDefinition:
    parsed_template: Any = parse_element(
        yaml_sobj,
        "var",
        mandatory_keys={
            "value": (str, int, dict, list),
        },
        optional_keys={},
        context=context,
    )

    assert yaml_sobj
    with context.change_current_parent_object(yaml_sobj):
        sobj_def = {}
        sobj_def["varname"] = parsed_template.var
        var_def_expr = yaml_sobj.get("value")
        sobj_def["expression"] = parse_field_value("value", var_def_expr, context)
        sobj_def["line_num"] = parsed_template.line_num.line_num
        sobj_def["filename"] = parsed_template.line_num.filename
        new_def = VariableDefinition(**sobj_def)
        return new_def


def parse_statement_list(
    statements: List[dict], context: ParseContext
) -> List[Statement]:
    parsed_statements = []
    for obj in statements:
        assert isinstance(obj, dict), obj
        if obj.get("object"):
            object_template = parse_object_template(obj, context)
            parsed_statements.append(object_template)
        elif obj.get("var"):
            variable_definition = parse_variable_definition(obj, context)
            parsed_statements.append(variable_definition)
        else:
            assert 0  # pragma: no cover

    return parsed_statements


def yaml_safe_load_with_line_numbers(
    filestream: IO[str], filename: str
) -> Tuple[object, Dict]:
    loader = yaml.SafeLoader(filestream)
    line_numbers: Dict[Any, LineTracker] = {}

    def compose_node(parent, index):
        # the line number where the previous token has ended (plus empty lines)
        line = loader.line
        node = Composer.compose_node(loader, parent, index)
        node.__line__ = line + 1
        return node

    def construct_mapping(node, deep=False):
        mapping = SafeConstructor.construct_mapping(loader, node, deep=deep)
        mapping["__line__"] = LineTracker(filename, node.__line__)
        return mapping

    def construct_scalar(node):
        scalar = SafeConstructor.construct_scalar(loader, node)
        key = id(scalar)
        if not line_numbers.get(key):
            line_numbers[key] = LineTracker(filename, node.__line__)
        else:
            line_numbers[key] = SHARED_OBJECT
        return scalar

    loader.compose_node = compose_node  # type: ignore
    loader.construct_mapping = construct_mapping  # type: ignore
    loader.construct_scalar = construct_scalar  # type: ignore
    return loader.get_single_data(), line_numbers


class DictValuesAsAttrs:
    pass


def parse_element(
    dct: Dict,
    element_type: str,
    mandatory_keys: Dict,
    optional_keys: Dict,
    context: ParseContext,
) -> Any:
    expected_keys = {
        **mandatory_keys,
        **optional_keys,
        "__line__": LineTracker,
        element_type: str,
    }
    rc_obj: Any = DictValuesAsAttrs()
    rc_obj.line_num = dct["__line__"]
    with context.change_current_parent_object(dct):
        for key in dct:
            key_definition = expected_keys.get(key)
            if not key_definition:
                raise exc.DataGenError(
                    f"Unexpected key: {key}", **context.line_num(key)
                )
            else:
                value = dct[key]
                if not isinstance(value, key_definition):
                    raise exc.DataGenError(
                        f"Expected `{key}` to be of type {key_definition} instead of {type(value)}.",
                        **context.line_num(dct),
                    )
                else:
                    setattr(rc_obj, key, value)

        missing_keys = set(mandatory_keys) - set(dct.keys())
        if missing_keys:
            raise exc.DataGenError(
                f"Expected to see `{missing_keys}` in `{element_type}``.",
                **context.line_num(dct),
            )
        defaulted_keys = set(optional_keys) - set(dct.keys())
        for key in defaulted_keys:
            setattr(rc_obj, key, None)

        return rc_obj


def relpath_from_inclusion_element(
    inclusion: Dict, context: ParseContext
) -> Tuple[Path, LineTracker]:
    # should be a two-element dict: {'include_file': 'foo.yml', "__line__": 5}
    inclusion_parsed: Any = parse_element(inclusion, "include_file", {}, {}, context)
    relpath = inclusion_parsed.include_file
    linenum = inclusion_parsed.line_num or LineTracker("unknown", -1)
    assert not relpath.startswith("/")  # only relative paths
    return Path(relpath), linenum


def parse_included_file(
    parent_path: Path, inclusion: Dict, context: ParseContext
) -> List[Dict]:
    relpath, linenum = relpath_from_inclusion_element(inclusion, context)
    inclusion_path = parent_path.parent / relpath
    # someday add a check that we don't go outside of the project dir
    if not inclusion_path.exists():
        raise exc.DataGenError(
            f"Cannot load include file {inclusion_path}", **linenum._asdict()
        )
    with inclusion_path.open() as f:
        incl_objects = parse_file(f, context)
        return incl_objects


def parse_included_files(path: Path, data: List, context: ParseContext):
    file_inclusions = [obj for obj in data if obj.get("include_file")]

    templates = []
    for fi in file_inclusions:
        templates.extend(parse_included_file(path, fi, context))
    return templates


collection_rules = {
    "option": "option",
    "include_file": "include_file",
    "macro": "macro",
    "plugin": "plugin",
    "object": "statement",
    "var": "statement",
}


def categorize_top_level_objects(data: List, context: ParseContext):
    """Look at all of the top-level declarations and categorize them"""
    top_level_collections: Dict = {
        "option": [],
        "include_file": [],
        "macro": [],
        "plugin": [],
        "statement": [],  # objects with side-effects
    }
    assert isinstance(data, list)
    for obj in data:
        if not isinstance(obj, dict):
            raise exc.DataGenSyntaxError(
                f"Top level elements in a data generation template should all be dictionaries, not {obj}",
                **context.line_num(data),
            )
        obj_category = None
        for declaration, category in collection_rules.items():
            typ = obj.get(declaration)
            if typ:
                if obj_category:
                    raise exc.DataGenError(
                        f"Top level element seems to match two name patterns: {declaration, obj_category}",
                        **context.line_num(obj),
                    )
                obj_category = category
        if obj_category:
            top_level_collections[obj_category].append(obj)
        else:
            raise exc.DataGenError(
                f"Unknown object type {obj}", **context.line_num(obj)
            )
    return top_level_collections


def parse_top_level_elements(path: Path, data: List, context: ParseContext):
    top_level_objects = categorize_top_level_objects(data, context)
    statements: List[ObjectTemplate] = []
    statements.extend(parse_included_files(path, data, context))
    context.options.extend(top_level_objects["option"])
    context.macros.update({obj["macro"]: obj for obj in top_level_objects["macro"]})
    plugin_specs = [
        (obj["plugin"], obj["__line__"]) for obj in top_level_objects["plugin"]
    ]
    plugin_near_recipe = path.parent / "plugins"
    context.plugins.extend(
        resolve_plugins(plugin_specs, search_paths=[plugin_near_recipe])
    )
    statements.extend(top_level_objects["statement"])
    for pluginbase, plugin in context.plugins:
        if pluginbase == ParserMacroPlugin:
            context.parser_macros_plugins[plugin.__name__] = plugin()
    return statements


def parse_file(stream: IO[str], context: ParseContext) -> List[Dict]:
    stream_name = getattr(stream, "name", None)
    if stream_name:
        path = Path(fsdecode(stream.name)).absolute()
    else:
        path = Path("<stream>")
    try:
        data, line_numbers = yaml_safe_load_with_line_numbers(stream, str(path))
    except YAMLError as y:
        raise exc.DataGenYamlSyntaxError(
            str(y),
            str(path),
            y.problem_mark.line + 1,
        )
    context.line_numbers.update(line_numbers)

    if not isinstance(data, list):
        raise exc.DataGenSyntaxError(
            "Recipe file should be a list (use '-' on top-level lines)",
            stream_name,
            1,
        )

    statements = parse_top_level_elements(path, data, context)

    return statements


def parse_recipe(stream: IO[str]) -> ParseResult:
    context = ParseContext()
    objects = parse_file(stream, context)
    statements = parse_statement_list(objects, context)
    tables = context.table_infos
    tables = {
        name: value
        for name, value in context.table_infos.items()
        if not name.startswith("__")
    }

    return ParseResult(context.options, tables, statements, plugins=context.plugins)<|MERGE_RESOLUTION|>--- conflicted
+++ resolved
@@ -4,11 +4,8 @@
 from contextlib import contextmanager
 from pathlib import Path
 from typing import IO, List, Dict, Union, Tuple, Any, Iterable, Sequence, Mapping
-<<<<<<< HEAD
-=======
 import typing as T
 from warnings import warn
->>>>>>> ca964410
 
 import yaml
 from yaml.composer import Composer
@@ -368,12 +365,8 @@
         parse_inclusions(yaml_sobj, fields, friends, context)
         fields.extend(parse_fields(parsed_template.fields or {}, context))
         friends.extend(parse_friends(parsed_template.friends or [], context))
-<<<<<<< HEAD
-        sobj_def["nickname"] = parsed_template.nickname
-=======
         sobj_def["nickname"] = nickname = parsed_template.nickname
         check_identifier(nickname, yaml_sobj, "Nicknames")
->>>>>>> ca964410
         sobj_def["just_once"] = parsed_template.just_once or False
         sobj_def["line_num"] = parsed_template.line_num.line_num
         sobj_def["filename"] = parsed_template.line_num.filename
