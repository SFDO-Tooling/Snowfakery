--- conflicted
+++ resolved
@@ -1,9 +1,5 @@
-<<<<<<< HEAD
 from typing import Any, Callable, Mapping, Sequence
-=======
-from typing import Any, Callable, Mapping
 from importlib import import_module
->>>>>>> b6535a26
 
 import yaml
 from yaml.representer import Representer
