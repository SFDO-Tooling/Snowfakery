import sys

from typing import Any, Callable, Mapping, Union, NamedTuple, List, Tuple
from importlib import import_module
from datetime import date, datetime
from pathlib import Path
from unittest.mock import patch
from functools import wraps

import yaml
from yaml.representer import Representer
from faker.providers import BaseProvider as FakerProvider

import snowfakery.data_gen_exceptions as exc
from .utils.yaml_utils import SnowfakeryDumper
from .utils.collections import CaseInsensitiveDict

from numbers import Number


Scalar = Union[str, Number, date, datetime, None]
FieldDefinition = "snowfakery.data_generator_runtime_object_model.FieldDefinition"
ObjectRow = "snowfakery.object_rows.ObjectRow"


class LineTracker(NamedTuple):
    filename: str
    line_num: int


class SnowfakeryPlugin:
    """Base class for all plugins.

    Currently plugins can declare new functions. Over time new superpowers
    for plugins will be introduced.

    Plugins generally look like this:

    class MyPlugin:
        class Functions: # must be named `Functions`.
            def func1(self, arg1, arg2, arg3=default):
                return something()

    This function would be invoked through the name `MyPlugin.func1()`

    Despite the name, the Functions namespace could also include
    constants or other namespaces, if that is useful to you.

    A RuntimeContext object is supplied on `self.context` with methods
    context.field_vars() and context.context_vars().

    context.field_vars() are the same field variables that can be used in
    templates.

    context.context_vars() is a mutable mapping contaiing
    values that are available to this object template and that of
    all children.

    context_vars are unique to each plugin and plugins do not see
    (or corrupt, or overwrite) context_vars for another plugin.

    Plugins can also keep internal state for global data, like any other
    Python object.
    """

    def __init__(self, interpreter):
        self.interpreter = interpreter
        self.context = PluginContext(self)

    def custom_functions(self, *args, **kwargs):
        """Instantiate, contextualize and return a function library

        Default behaviour is to return self.Function()."""
        functions = self.Functions()
        functions.context = self.context
        return functions

    def close(self, *args, **kwargs):
        pass


class ParserMacroPlugin:
    """Abstract base class for plugins that generate code.

    Note that these are currently undocumented and their
    interface is not necessarily stable."""

    pass


class PluginContext:
    "Exposes certain stable internals to plugins"

    def __init__(self, plugin):
        self.plugin = plugin
        self.interpreter = plugin.interpreter

    def field_vars(self):
        return self.interpreter.current_context.field_vars()

    ## TODO: Deprecate this in favour of get_contextual_state
    ##       which has more smarts about name=, parent= etc.
    def context_vars(self):
        return self.interpreter.current_context.context_vars(id(self.plugin))

    def local_vars(self):
        return self.interpreter.current_context.local_vars.setdefault(
            id(self.plugin), {}
        )

    @property
    def unique_context_identifier(self) -> str:
<<<<<<< HEAD
        "An identifier that will be unique across iterations (but not portion invocations)"
        return str(self.interpreter.current_context.unique_context_identifier)
=======
        """An identifier representing a template context that will be
        unique across iterations (but not portion invocations). It
        allows templates that do counting or iteration for a particular
        template context."""
        return self.interpreter.current_context.unique_context_identifier
>>>>>>> 0eaee59f

    def evaluate_raw(self, field_definition):
        """Evaluate the contents of a field definition"""
        return field_definition.render(self.interpreter.current_context)

    def evaluate(self, field_definition):
        """Evaluate the contents of a field definition and simplify to a primitive value."""
        rc = self.evaluate_raw(field_definition)
        if isinstance(rc, Scalar.__args__):
            return rc
        elif hasattr(rc, "simplify"):
            return rc.simplify()
        else:
            raise f"Cannot simplify {field_definition}. Perhaps should have used evaluate_raw?"

    def get_contextual_state(self, **kwargs):
        return self.interpreter.get_contextual_state(**kwargs)

    @property
    def current_filename(self):
        return self.interpreter.current_context.current_template.filename


def lazy(func: Any) -> Callable:
    """A lazy function is one that expects its arguments to be unparsed"""
    func.lazy = True
    return func


def memorable(func: Any) -> Callable:
    """A memorable function is one that is evaluated once per iteration and its result saved"""
    func.memorable = True

    @wraps(func)
    def newfunc(self, *args, **kwargs):
        return evaluate_memorable_function(self.context, func, self, args, kwargs)

    return newfunc


def evaluate_memorable_function(context, func, self, args, kwargs):
    user_key = kwargs.get("name") or (
        context.unique_context_identifier,
        tuple(args),
        tuple(kwargs.items()),
    )
    key = (
        func.__module__,
        func.__name__,
        user_key,
    )
    return context.interpreter.get_contextual_state(
        name=key,
        parent=kwargs.get("parent", None),
        reset_every_iteration=True,
        make_state_func=lambda: func(self, *args, **kwargs),
    )


def resolve_plugins(
    plugin_specs: List[Tuple[str, object]], search_paths: List[Union[str, Path]]
):
    "Resolve a list of plugins and lineinfos"
    with plugin_path(search_paths):
        plugins = []
        for plugin_spec in plugin_specs:
            plugins.extend(resolve_plugin(*plugin_spec))
        return plugins


def plugin_path(search_paths):
    cwd_plugins = "./plugins"
    user_plugins = Path.home() / ".snowfakery/plugins"
    new_sys_path = [
        *sys.path,
        *(str(p) for p in search_paths),
        str(cwd_plugins),
        str(user_plugins),
    ]
    return patch.object(sys, "path", new_sys_path)


def resolve_plugin(plugin: str, lineinfo) -> object:
    """Resolve a plugin to a class"""
    cls = resolve_plugin_alternatives(plugin)
    if not cls:
        raise exc.DataGenImportError(
            f"Cannot find plugin: {plugin}", lineinfo.filename, lineinfo.line_num
        )

    categories = []

    if issubclass(cls, FakerProvider):
        categories.append((FakerProvider, cls))
    else:
        if issubclass(cls, SnowfakeryPlugin):
            categories.append((SnowfakeryPlugin, cls))
        if issubclass(cls, ParserMacroPlugin):
            categories.append((ParserMacroPlugin, cls))

    if categories:
        return categories
    else:
        raise exc.DataGenTypeError(
            f"{cls} is not a Faker Provider nor Snowfakery Plugin",
            lineinfo.filename,
            lineinfo.line_num,
        )


def resolve_plugin_alternatives(plugin):
    """Interpret the plugin declaration in 2 ways.
    Return it when we find one that matches.

    1. The new way, which allows shorter declarations.
    2. The old way, which required everything to be spelled out.

    In other words:

    - plugin: foo.bar.Baz

    Means.

    1. The new way:

    from foo.bar.Baz import Baz

    2. The old way:

    from foo.bar import Baz
    """
    prefix, class_name = plugin.rsplit(".", 1)
    testnames = [plugin + "." + class_name, plugin]

    for testname in testnames:
        module_name, class_name = testname.rsplit(".", 1)
        try:
            module = import_module(module_name)
            if hasattr(module, class_name):
                assert getattr(module, class_name)
                return getattr(module, class_name)
        except ModuleNotFoundError:
            pass


class PluginResult:
    """`PluginResult` objects expose a namespace that other code can access through dot-notation.

    PluginResults can be initialized with a dict or dict-like object.

    PluginResults are serialized to continuation files as dicts."""

    def __init__(self, result: Mapping):
        self.result = CaseInsensitiveDict(result)

    def __getattr__(self, name):
        # ensures that it won't recurse
        return self.__dict__["result"][name]

    def __reduce__(self):
        return (self.__class__, (dict(self.result),))

    def __repr__(self):
        return f"<{self.__class__} {repr(self.result)}>"

    def __str__(self):
        return str(self.result)

    @classmethod
    def _from_continuation(cls, args):
        return cls(**args)

    def __init_subclass__(cls, **kwargs):
        super().__init_subclass__(**kwargs)
        _register_for_continuation(cls)


def _register_for_continuation(cls):
    SnowfakeryDumper.add_representer(cls, Representer.represent_object)
    yaml.SafeLoader.add_constructor(
        f"tag:yaml.org,2002:python/object/apply:{cls.__module__}.{cls.__name__}",
        lambda loader, node: cls._from_continuation(loader.construct_sequence(node)[0]),
    )


class PluginResultIterator(PluginResult):
    pass


class PluginResultIterator(PluginResult):
    pass


class PluginOption:
    def __init__(self, name, typ):
        self.name = name
        self.type = typ

    def convert(self, value):
        try:
            return self.type(value)
        except (TypeError, ValueError) as e:
            raise exc.DataGenTypeError(
                f"{self.name} option is wrong type {type(value)} rather than {self.type}",
                *e.args,
            )


# round-trip PluginResult objects through continuation YAML if needed.
_register_for_continuation(PluginResult)<|MERGE_RESOLUTION|>--- conflicted
+++ resolved
@@ -110,16 +110,11 @@
 
     @property
     def unique_context_identifier(self) -> str:
-<<<<<<< HEAD
-        "An identifier that will be unique across iterations (but not portion invocations)"
-        return str(self.interpreter.current_context.unique_context_identifier)
-=======
         """An identifier representing a template context that will be
         unique across iterations (but not portion invocations). It
         allows templates that do counting or iteration for a particular
         template context."""
-        return self.interpreter.current_context.unique_context_identifier
->>>>>>> 0eaee59f
+        return str(self.interpreter.current_context.unique_context_identifier)
 
     def evaluate_raw(self, field_definition):
         """Evaluate the contents of a field definition"""
@@ -309,10 +304,6 @@
     pass
 
 
-class PluginResultIterator(PluginResult):
-    pass
-
-
 class PluginOption:
     def __init__(self, name, typ):
         self.name = name
