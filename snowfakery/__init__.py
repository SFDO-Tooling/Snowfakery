--- conflicted
+++ resolved
@@ -3,6 +3,7 @@
 from contextlib import ExitStack
 
 from .plugins import SnowfakeryPlugin, lazy  # noqa
+from .utils.backports import py36  # noqa
 
 
 # TODO: when Python 3.6 is irrelevant, make this lazy:
@@ -14,9 +15,6 @@
     version = f.read().strip()
 
 
-<<<<<<< HEAD
-from .utils.backports import py36  # noqa
-=======
 def generate_data(
     yaml_file: Union[Path, str],
     *,
@@ -67,5 +65,4 @@
             continuation_file=continuation_file,
             generate_continuation_file=generate_continuation_file,
             generate_cci_mapping_file=generate_cci_mapping_file,
-        )
->>>>>>> 5a774d3d
+        )