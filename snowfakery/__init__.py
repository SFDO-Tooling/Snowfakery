--- conflicted
+++ resolved
@@ -1,12 +1,4 @@
 from pathlib import Path
-<<<<<<< HEAD
-from typing import Tuple, Union, Optional, Dict, TextIO
-from contextlib import ExitStack
-
-from .plugins import SnowfakeryPlugin, lazy  # noqa
-from .utils.backports import py36  # noqa
-=======
->>>>>>> ca964410
 
 from .plugins import (
     SnowfakeryPlugin,
