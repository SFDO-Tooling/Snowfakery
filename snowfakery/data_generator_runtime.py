--- conflicted
+++ resolved
@@ -270,23 +270,13 @@
 class JinjaTemplateEvaluatorFactory:
     def __init__(self):
         self.compilers = [
-<<<<<<< HEAD
             nativetypes.NativeEnvironment(
-                block_start_string="<%",
-                block_end_string="%>",
-                variable_start_string="<<",
-                variable_end_string=">>",
-            ),
-            nativetypes.NativeEnvironment(
-=======
-            jinja2.Environment(
->>>>>>> ecd57df9
                 block_start_string="${%",
                 block_end_string="%}",
                 variable_start_string="${{",
                 variable_end_string="}}",
             ),
-            jinja2.Environment(
+            nativetypes.NativeEnvironment(
                 block_start_string="<%",
                 block_end_string="%>",
                 variable_start_string="<<",
