"""Runtime objects and algorithms used during the generation of rows."""
import os
from collections import defaultdict, ChainMap
from datetime import date, datetime, timezone
from contextlib import contextmanager

from typing import Optional, Dict, Sequence, Mapping, NamedTuple, Set
import typing as T
from warnings import warn

import jinja2
from jinja2 import nativetypes
import yaml

from .utils.template_utils import FakerTemplateLibrary
from .utils.yaml_utils import SnowfakeryDumper, hydrate
from .row_history import RowHistory
from .template_funcs import StandardFuncs
from .data_gen_exceptions import DataGenSyntaxError, DataGenNameError
import snowfakery  # noQA
from snowfakery.object_rows import (
    NicknameSlot,
    SlotState,
    ObjectRow,
    ObjectReference,
    RowHistoryCV,
)
from snowfakery.plugins import PluginContext, SnowfakeryPlugin, ScalarTypes
from snowfakery.utils.collections import OrderedSet

OutputStream = "snowfakery.output_streams.OutputStream"
VariableDefinition = "snowfakery.data_generator_runtime_object_model.VariableDefinition"
ObjectTemplate = "snowfakery.data_generator_runtime_object_model.ObjectTemplate"
Statement = "snowfakery.data_generator_runtime_object_model.Statement"
ParseResult = "snowfakery.parse_recipe_yaml.ParseResult"


# save every single object to history. Useful for testing saving of datatypes
SAVE_EVERYTHING = os.environ.get("SF_SAVE_EVERYTHING")


class StoppingCriteria(NamedTuple):
    """When have we iterated over the Snowfakery script enough times?"""

    tablename: str
    count: int


class IdManager:
    """Keep track of the most recent ID per Object type"""

    def __init__(self):
        self.last_used_ids = defaultdict(lambda: 0)
        self.start_ids = {}

    def generate_id(self, table_name: str) -> int:
        self.last_used_ids[table_name] += 1
        return self.last_used_ids[table_name]

    def __getitem__(self, table_name: str) -> int:
        return self.last_used_ids[table_name]

    def __getstate__(self):
        return {"last_used_ids": dict(self.last_used_ids)}

    def __setstate__(self, state):
        self.last_used_ids = defaultdict(lambda: 0, state["last_used_ids"])
        self.start_ids = {name: val + 1 for name, val in self.last_used_ids.items()}


SnowfakeryDumper.add_representer(defaultdict, SnowfakeryDumper.represent_dict)


class Dependency(NamedTuple):
    table_name_from: str
    table_name_to: str
    field_name: str


yaml.SafeDumper.add_representer(
    Dependency, lambda representer, obj: representer.represent_list(obj)
)


class Transients:
    def __init__(self, nicknames_and_tables: Mapping[str, str], id_manager: IdManager):
        self.nicknamed_objects = {}
        self.last_seen_obj_by_table = {}
        self.named_slots = {
            name: NicknameSlot(table, id_manager)
            for name, table in nicknames_and_tables.items()
        }

        self.orig_used_ids = id_manager.last_used_ids.copy()

    def first_new_id(self, tablename):
        return self.orig_used_ids.get(tablename, 0) + 1

    def last_id_for_table(self, tablename):
        last_obj = self.last_seen_obj_by_table.get(tablename)
        if last_obj:
            return last_obj.id
        else:
            return self.orig_used_ids.get(tablename)


class Globals:
    """Globally named objects and other aspects of global scope

    This object is designed to be persisted to allow long-running
    Snowfakery executions to stop and restart. Other Interpreter internals
    do not persist. For example, it isn't possible to persist a database
    handle in an output_stream."""

    persistent_nicknames: Dict[str, ObjectRow]  # nicknamed objects
    persistent_objects_by_table: Dict[
        str, ObjectRow
    ]  # objects referencable by table name
    id_manager: IdManager  # keeps track of used ids
    intertable_dependencies: Set[Dependency]  # all intertable dependencies detected
    today: date  # today's date
    nicknames_and_tables: Mapping[str, str]  # what table does each nickname refer to?

    def __init__(
        self,
        today: date = None,
        name_slots: Mapping[str, str] = None,
    ):
        # these lists start empty and are filled.
        # They survive iterations and continuations.
        self.persistent_nicknames = {}
        self.persistent_objects_by_table = {}

        self.id_manager = IdManager()
        self.intertable_dependencies = OrderedSet()
        self.today = today or date.today()
        self.nicknames_and_tables = name_slots or {}

        self.reset_slots()

    def register_object(
        self, obj: ObjectRow, nickname: Optional[str], persistent_object: bool
    ):
        """Register an object for lookup by object type and (optionally) Nickname"""
        if nickname:
            if persistent_object:
                self.persistent_nicknames[nickname] = obj
            else:
                self.transients.nicknamed_objects[nickname] = obj
        if persistent_object:
            self.persistent_objects_by_table[obj._tablename] = obj
        self.transients.last_seen_obj_by_table[obj._tablename] = obj

    @property
    def object_names(self):
        """The globally named objects"""
        # the order is important: later overrides earlier
        # i.e. fulfilled names override "slots"
        return {
            **self.transients.named_slots,  # potential forward or backwards references
            **self.persistent_nicknames,  # long-lived nicknames
            **self.persistent_objects_by_table,  # long-lived objects
            **self.transients.nicknamed_objects,  # local nicknames that have been fulfilled
            **self.transients.last_seen_obj_by_table,  # local tablenames that have been fulfilled
        }

    def generate_id_for_nickname(self, nickname: str):
        slot = self.transients.named_slots.get(nickname)
        if slot and slot.status == SlotState.ALLOCATED:
            return slot.consume_slot()

    def register_intertable_reference(
        self, table_name_from: str, table_name_to: str, fieldname: str
    ):
        self.intertable_dependencies.add(
            Dependency(table_name_from, table_name_to, fieldname)
        )

    def reset_slots(self):
        "At the beginning of every iteration, reset the forward reference slots"
        self.transients = Transients(self.nicknames_and_tables, self.id_manager)

    def check_slots_filled(self):
        not_filled = [
            name
            for name, slot in self.transients.named_slots.items()
            if slot.status == SlotState.ALLOCATED
        ]
        if not_filled:
            plural = "s" if len(not_filled) > 1 else ""
            raise DataGenNameError(
                f"Reference{plural} not fulfilled: {','.join(not_filled)}"
            )

    def first_new_id(self, tablename):
        return self.transients.first_new_id(tablename)

    def __getstate__(self):
        def serialize_dict_of_object_rows(dct):
            return {k: v.__getstate__() for k, v in dct.items()}

        persistent_nicknames = serialize_dict_of_object_rows(self.persistent_nicknames)
        persistent_objects_by_table = serialize_dict_of_object_rows(
            self.persistent_objects_by_table
        )
        intertable_dependencies = [
            dict(v._asdict()) for v in self.intertable_dependencies
        ]  # converts ordered-dict to dict for Python 3.6 and 3.7

        state = {
            "persistent_nicknames": persistent_nicknames,
            "persistent_objects_by_table": persistent_objects_by_table,
            "id_manager": self.id_manager.__getstate__(),
            "today": self.today,
            "nicknames_and_tables": self.nicknames_and_tables,
            "intertable_dependencies": intertable_dependencies,
        }
        return state

    def __setstate__(self, state):
        def deserialize_dict_of_object_rows(dct):
            return {k: hydrate(ObjectRow, v) for k, v in dct.items()}

        self.nicknamed_objects = deserialize_dict_of_object_rows(
            state.get("nicknamed_objects", {})
        )
        self.persistent_nicknames = deserialize_dict_of_object_rows(
            state.get("persistent_nicknames", {})
        )
        self.nicknames_and_tables = state["nicknames_and_tables"]
        self.id_manager = hydrate(IdManager, state["id_manager"])

        self.intertable_dependencies = OrderedSet(
            Dependency(*dep) for dep in getattr(state, "intertable_dependencies", [])
        )

        self.today = state["today"]
        persistent_objects_by_table = state.get("persistent_objects_by_table")
        self.persistent_objects_by_table = (
            deserialize_dict_of_object_rows(persistent_objects_by_table)
            if persistent_objects_by_table
            else {}
        )
        self.reset_slots()


class JinjaTemplateEvaluatorFactory:
    def __init__(self, native_types: bool):
        if native_types:
            self.compilers = [
                nativetypes.NativeEnvironment(
                    block_start_string="${%",
                    block_end_string="%}",
                    variable_start_string="${{",
                    variable_end_string="}}",
                )
            ]

            return

        # TODO: Delete this old code_path when the
        #       transition to native_types is complete.
        self.compilers = [
            jinja2.Environment(
                block_start_string="${%",
                block_end_string="%}",
                variable_start_string="${{",
                variable_end_string="}}",
            ),
            jinja2.Environment(
                block_start_string="<%",
                block_end_string="%>",
                variable_start_string="<<",
                variable_end_string=">>",
            ),
        ]

    def compiler_for_string(self, definition: str):
        for compiler in self.compilers:
            for delimiter in ["block_start_string", "variable_start_string"]:
                if getattr(compiler, delimiter) in definition:
                    return compiler
        return None

    def get_evaluator(self, definition: str):
        assert isinstance(definition, str), definition
        compiler = self.compiler_for_string(definition)

        if compiler:
            try:
                template = compiler.from_string(definition)
                return lambda context: template.render(context.field_vars())
            except jinja2.exceptions.TemplateSyntaxError as e:
                raise DataGenSyntaxError(str(e)) from e
        else:
            return lambda context: definition


class Interpreter:
    """Snowfakery runtime interpreter state."""

    current_context: "RuntimeContext" = None
    iteration_count = 0

    def __init__(
        self,
        output_stream: OutputStream,
        parse_result: ParseResult,
        globals: Globals,
        *,
        parent_application,
        options: Mapping = None,
        snowfakery_plugins: Optional[Mapping[str, callable]] = None,
        faker_providers: Sequence[object] = (),
        continuing=False,
    ):
        self.output_stream = output_stream
        self.options = options or {}
        self.faker_providers = faker_providers
        snowfakery_plugins = snowfakery_plugins or {}
        self.plugin_instances = {
            name: plugin(self) for name, plugin in snowfakery_plugins.items()
        }
        self.plugin_function_libraries = {
            name: plugin.custom_functions()
            for name, plugin in self.plugin_instances.items()
        }
        self.globals = globals
        self.continuing = continuing
        stop_table_name = parent_application.stopping_tablename
        if stop_table_name and stop_table_name not in parse_result.tables:
            raise DataGenNameError(
                f"No template creating {stop_table_name}",
            )

        # make a plugin context for our Faker stuff to act like a plugin
        self.faker_plugin_context = PluginContext(SnowfakeryPlugin(self))

        self.faker_template_libraries = {}

        # inject context into the standard functions
        standard_funcs_obj = StandardFuncs(self).custom_functions()
        self.standard_funcs = {
            name: getattr(standard_funcs_obj, name)
            for name in dir(standard_funcs_obj)
            if not name.startswith("_") and name != "context"
        }

        self.statements = parse_result.statements
        self.parent_application = parent_application
        self.instance_states = {}
        self.filter_row_values = self.filter_row_values_normal
        snowfakery_version = self.options.get(
            "snowfakery.standard_plugins.SnowfakeryVersion.snowfakery_version", 2
        )
        assert snowfakery_version in (2, 3)
        self.native_types = snowfakery_version == 3
        self.template_evaluator_factory = JinjaTemplateEvaluatorFactory(
            self.native_types
        )
<<<<<<< HEAD
        self.tables_to_keep_history_for = find_tables_to_keep_history_for(parse_result)
        self.row_history = RowHistory(globals)

        already_saved_ids = set()

        for nickname, obj in globals.persistent_nicknames.items():
            if (obj._tablename, obj._id) not in already_saved_ids:
                self.row_history.save_row(obj._tablename, nickname, obj._values)
                already_saved_ids.add((obj._tablename, obj._id))

        for tablename, obj in globals.persistent_objects_by_table.items():
            if (obj._tablename, obj._id) not in already_saved_ids:
                self.row_history.save_row(tablename, None, obj._values)
=======
        self.tables_to_keep_history_for = find_tables_to_keep_history_for(
            parse_result, globals.nicknames_and_tables
        )
        self.row_history = RowHistory(
            globals.transients.orig_used_ids,
            self.tables_to_keep_history_for,
            self.globals.nicknames_and_tables,
        )
        self.resave_objects_from_continuation(globals, self.tables_to_keep_history_for)

    def resave_objects_from_continuation(
        self, globals: Globals, tables_to_keep_history_for: T.Iterable[str]
    ):
        """Re-save just_once objects to the local history cache after resuming a continuation"""

        # deal with objs known by their nicknames
        relevant_objs = [
            (obj._tablename, nickname, obj)
            for nickname, obj in globals.persistent_nicknames.items()
        ]
        already_saved = set(obj._id for (_, _, obj) in relevant_objs)
        # and those known by their tablename, if not already in the list
        relevant_objs.extend(
            (tablename, None, obj)
            for tablename, obj in globals.persistent_objects_by_table.items()
            if obj._id not in already_saved
        )
        # filter out those in tables that are not history-backed
        relevant_objs = (
            (table, nick, obj)
            for (table, nick, obj) in relevant_objs
            if table in tables_to_keep_history_for
        )
        for tablename, nickname, obj in relevant_objs:
            self.row_history.save_row(tablename, nickname, obj._values)
>>>>>>> 0a1e306b

    def execute(self):
        RowHistoryCV.set(self.row_history)
        self.current_context = RuntimeContext(interpreter=self)
        self.loop_over_templates_until_finished(self.continuing)
        return self.globals

    def faker_template_library(self, locale):
        """Create a faker template library for locale, or retrieve it from a cache"""
        rc = self.faker_template_libraries.get(locale)
        if not rc:
            rc = FakerTemplateLibrary(
                self.faker_providers,
                locale,
                self.faker_plugin_context,
            )
            self.faker_template_libraries[locale] = rc
        return rc

    def loop_over_templates_until_finished(self, continuing):
        finished = False
        self.current_context = RuntimeContext(interpreter=self)
        while not finished:
            self.loop_over_templates_once(self.statements, continuing)
            finished = self.current_context.check_if_finished()
            self.iteration_count += 1
            continuing = True
            self.globals.reset_slots()
            self.row_history.reset_locals()

    def loop_over_templates_once(self, statement_list, continuing: bool):
        for statement in statement_list:
            statement.execute(self, self.current_context, continuing)

    def register_variable(self, name: str, value: object):
        vardefs = self.current_context.variable_definitions()
        vardefs[name] = value

    def __enter__(self, *args):
        return self

    def __exit__(self, *args):
        for plugin in self.plugin_instances.values():
            try:
                plugin.close()
            except Exception as e:
                warn(f"Could not close {plugin} because {e}")

    def get_contextual_state(
        self,
        *,
        make_state_func: T.Callable,
        name: T.Union[str, tuple, None] = None,
        parent: T.Optional[str] = None,
        reset_every_iteration: bool = False,
    ):
        """Get state that is specific to a particular template&plugin

        The first time the template is invoked in a particular context,
        make_state_func is invoked to generate the state container.

        The next time it is invoked, the state will be returned for reuse
        and potential modification.

        `name` allows you to reuse the same state among multiple templates.
        The function should generally expose this to the end-user
        through an argument called `name`.

        `parent` allows the user to use some specific Object parent as
        a parent object. The state will be only reused for the lifetime
        of the parent and then discarded. This should also be
        user-controlled.

        `reset_every_iteration` is an experimental feature that should
        not generally be used.
        """
        assert not reset_every_iteration
        current_context = self.current_context
        uniq_name = name or current_context.unique_context_identifier
        if parent:
            parent_obj = current_context.field_vars().get(parent)
        # elif reset_every_iteration:           # in case we bring back this feature
        #     parent_obj = self.iteration_count
        else:
            parent_obj = None
        current_parent, value = self.instance_states.get(uniq_name, (None, None))
        if current_parent != parent_obj or value is None:
            value = make_state_func()
            self.instance_states[uniq_name] = [parent_obj, value]
        return value

    def filter_row_values_normal(self, row: dict):
        return {k: v for k, v in row.items() if not k.startswith("__")}

    # for future use:

    # def filter_row_values_and_remove_ids(self, row: dict):
    #     return {k: v for k, v in row.items() if not k.startswith("__") or k == "id"}


class RuntimeContext:
    """Local "stack frame" type object. RuntimeContexts live on the Python stack.

    There are many proxy methods for other objects which helps keep the
    internals of the runtime hidden from outside code to make maintenance
    easier. From the point of view of other modules this is "the interpreter"
    but internally its mostly just proxying to other classes."""

    obj: Optional[ObjectRow] = None
    current_template = None
    local_vars = None
    unique_context_identifier = None
    recalculate_every_time = False  # by default, data is recalculated constantly

    def __init__(
        self,
        interpreter: Interpreter,
        current_template: Statement = None,
        parent_context: "RuntimeContext" = None,
    ):
        if current_template:
            self.current_table_name = current_template.tablename
            self.current_template = current_template

        self.interpreter = interpreter
        self.parent = parent_context
        if self.parent:
            self._plugin_context_vars = self.parent._plugin_context_vars.new_child()
            # are we in a re-calculate everything context?
            self.recalculate_every_time = parent_context.recalculate_every_time
        else:
            self._plugin_context_vars = ChainMap()
        locale = self.variable_definitions().get("snowfakery_locale")
        self.faker_template_library = self.interpreter.faker_template_library(locale)
        self.local_vars = {}

    @property
    def filter_row_values(self):
        return self.interpreter.filter_row_values

    # TODO: move this into the interpreter object
    def check_if_finished(self):
        "Have we iterated over the script enough times?"
        # check that every forward reference was resolved
        globls = self.interpreter.globals
        app = self.interpreter.parent_application

        globls.check_slots_filled()
        app.ensure_progress_was_made(globls.id_manager)

        return app.check_if_finished(globls.id_manager)

    def generate_id(self, nickname: Optional[str]):
        "Generate a unique ID for this object"
        rc = None
        # check if an ID has already been assigned based on the nickname
        # (due to a forward reference)
        if nickname:
            rc = self.interpreter.globals.generate_id_for_nickname(nickname)
        # check if an ID has already been assigned based on the tablenmae.
        # (due to a forward reference)
        rc = rc or self.interpreter.globals.generate_id_for_nickname(
            self.current_table_name
        )
        # otherwise just create a new one
        rc = rc or self.interpreter.globals.id_manager.generate_id(
            self.current_table_name
        )
        return rc

    def remember_row(self, tablename: str, nickname: T.Optional[str], row: dict):
        for fieldname, fieldvalue in row.items():
            if isinstance(fieldvalue, (ObjectRow, ObjectReference)):
                self.interpreter.globals.register_intertable_reference(
                    tablename, fieldvalue._tablename, fieldname
                )
        history_tables = self.interpreter.tables_to_keep_history_for
<<<<<<< HEAD
        should_save = (
=======
        should_save: bool = (
>>>>>>> 0a1e306b
            (tablename in history_tables)
            or (nickname in history_tables)
            or SAVE_EVERYTHING
        )
        if should_save:
            self.interpreter.row_history.save_row(tablename, nickname, row)

    def register_object(self, obj, name: Optional[str], persistent: bool):
        "Keep track of this object in case other objects refer to it."
        self.obj = obj
        self.interpreter.globals.register_object(obj, name, persistent)

    @contextmanager
    def child_context(self, template):
        "Create a nested RuntimeContext (analogous to a 'stack frame')."
        jr = self.__class__(
            current_template=template,
            interpreter=self.interpreter,
            parent_context=self,
        )
        try:
            self.interpreter.current_context = jr
            yield jr
        finally:
            # Goodbye junior, its been nice
            # Hope you find your paradise
            self.interpreter.current_context = self

    @property
    def output_stream(self):
        return self.interpreter.output_stream

    def get_evaluator(self, definition: str):
        return self.interpreter.template_evaluator_factory.get_evaluator(definition)

    @property
    def evaluation_namespace(self):
        return EvaluationNamespace(self)

    def executable_blocks(self):
        return self.evaluation_namespace.executable_blocks()

    def field_vars(self):
        return self.evaluation_namespace.field_vars()

    def context_vars(self, plugin_namespace):
        """Variables which are inherited by child scopes"""
        # This looks like a candidate for optimization.
        # An unconditional object copy seems expensive.
        local_plugin_vars = self._plugin_context_vars.get(plugin_namespace, {}).copy()
        self._plugin_context_vars[plugin_namespace] = local_plugin_vars
        return local_plugin_vars

    def variable_definitions(self):
        return self.context_vars("variable definitions")


# NamedTuple because it is immutable, efficient and auto-generates init
class EvaluationNamespace(NamedTuple):
    """Supplies names for evaluation of YAML trees and Jinja expressions."""

    runtime_context: RuntimeContext

    def simple_field_vars(self):
        "Variables that can be inserted into templates"
        # obj=None in some contexts, e.g. evaluating count
        obj = self.runtime_context.obj
        interpreter = self.runtime_context.interpreter
        return {
            "id": obj.id if obj else None,
            "count": obj.id if obj else None,
            "child_index": obj._child_index if obj else None,
            "this": obj,
            "today": interpreter.globals.today,
            "now": datetime.now(timezone.utc),
            "fake": self.runtime_context.faker_template_library,
            "template": self.runtime_context.current_template,
            **interpreter.options,
            **interpreter.globals.object_names,
            **(obj._values if obj else {}),
            **interpreter.plugin_function_libraries,
            **self.runtime_context.variable_definitions(),
        }

    def field_funcs(self):
        "Injects context into functions from template_funcs module."

        return self.runtime_context.interpreter.standard_funcs

    def executable_blocks(self):
        "Return mapping of functions that can be used in YAML block functions"
        return {**self.field_funcs(), "fake": self.fake}

    def fake(self, name):
        val = self.runtime_context.faker_template_library._get_fake_data(name)
        if isinstance(val, ScalarTypes):
            return val
        else:
            return str(val)

    def field_vars(self):
        return {**self.simple_field_vars(), **self.field_funcs()}


def evaluate_function(func, args: Sequence, kwargs: Mapping, context):
    if not hasattr(func, "lazy"):
        args = [arg.render(context) if hasattr(arg, "render") else arg for arg in args]
        kwargs = {
            name: arg.render(context) if hasattr(arg, "render") else arg
            for name, arg in kwargs.items()
        }
    return func(*args, **kwargs)


<<<<<<< HEAD
def find_tables_to_keep_history_for(parse_result: ParseResult) -> T.Set[str]:
    random_references = parse_result.random_references
    referenced_tables = set(
        get_referent_name(random_reference) for random_reference in random_references
    )
=======
def find_tables_to_keep_history_for(
    parse_result: ParseResult, nicknames_and_tables: T.Dict[str, str]
) -> T.Set[str]:
    """Only keep history for certain tables that are actually referred to by random_reference"""
    random_references = parse_result.random_references
    referenced_names = set(
        get_referent_name(random_reference) for random_reference in random_references
    )
    # normalize nicknames to their underlying table
    referenced_tables = set(
        nicknames_and_tables.get(name, name) for name in referenced_names
    )
>>>>>>> 0a1e306b
    return referenced_tables


def get_referent_name(random_reference):
<<<<<<< HEAD
=======
    """What does this random_reference refer to?"""
>>>>>>> 0a1e306b
    args, kwargs = random_reference.args, random_reference.kwargs
    assert not (args and kwargs)
    if args:
        ret = args[0].definition
    elif kwargs:
        ret = kwargs["to"].definition
    if not isinstance(ret, str):
        raise DataGenSyntaxError(
            f"random_reference should only refer to a name, not {ret}"
        )
    return ret<|MERGE_RESOLUTION|>--- conflicted
+++ resolved
@@ -358,21 +358,6 @@
         self.template_evaluator_factory = JinjaTemplateEvaluatorFactory(
             self.native_types
         )
-<<<<<<< HEAD
-        self.tables_to_keep_history_for = find_tables_to_keep_history_for(parse_result)
-        self.row_history = RowHistory(globals)
-
-        already_saved_ids = set()
-
-        for nickname, obj in globals.persistent_nicknames.items():
-            if (obj._tablename, obj._id) not in already_saved_ids:
-                self.row_history.save_row(obj._tablename, nickname, obj._values)
-                already_saved_ids.add((obj._tablename, obj._id))
-
-        for tablename, obj in globals.persistent_objects_by_table.items():
-            if (obj._tablename, obj._id) not in already_saved_ids:
-                self.row_history.save_row(tablename, None, obj._values)
-=======
         self.tables_to_keep_history_for = find_tables_to_keep_history_for(
             parse_result, globals.nicknames_and_tables
         )
@@ -408,7 +393,6 @@
         )
         for tablename, nickname, obj in relevant_objs:
             self.row_history.save_row(tablename, nickname, obj._values)
->>>>>>> 0a1e306b
 
     def execute(self):
         RowHistoryCV.set(self.row_history)
@@ -586,11 +570,7 @@
                     tablename, fieldvalue._tablename, fieldname
                 )
         history_tables = self.interpreter.tables_to_keep_history_for
-<<<<<<< HEAD
-        should_save = (
-=======
         should_save: bool = (
->>>>>>> 0a1e306b
             (tablename in history_tables)
             or (nickname in history_tables)
             or SAVE_EVERYTHING
@@ -705,13 +685,6 @@
     return func(*args, **kwargs)
 
 
-<<<<<<< HEAD
-def find_tables_to_keep_history_for(parse_result: ParseResult) -> T.Set[str]:
-    random_references = parse_result.random_references
-    referenced_tables = set(
-        get_referent_name(random_reference) for random_reference in random_references
-    )
-=======
 def find_tables_to_keep_history_for(
     parse_result: ParseResult, nicknames_and_tables: T.Dict[str, str]
 ) -> T.Set[str]:
@@ -724,15 +697,11 @@
     referenced_tables = set(
         nicknames_and_tables.get(name, name) for name in referenced_names
     )
->>>>>>> 0a1e306b
     return referenced_tables
 
 
 def get_referent_name(random_reference):
-<<<<<<< HEAD
-=======
     """What does this random_reference refer to?"""
->>>>>>> 0a1e306b
     args, kwargs = random_reference.args, random_reference.kwargs
     assert not (args and kwargs)
     if args:
