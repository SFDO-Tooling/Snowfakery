--- conflicted
+++ resolved
@@ -211,12 +211,7 @@
         if not_filled:
             plural = "s" if len(not_filled) > 1 else ""
             raise DataGenNameError(
-                f"Reference{plural} not fulfilled: {','.join(not_filled)}",
-<<<<<<< HEAD
-=======
-                None,
-                None,
->>>>>>> 9fd14727
+                f"Reference{plural} not fulfilled: {','.join(not_filled)}"
             )
 
     def first_new_id(self, tablename):
