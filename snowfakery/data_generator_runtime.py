--- conflicted
+++ resolved
@@ -335,24 +335,7 @@
         self.finished_checker = FinishedChecker(start_ids, stopping_criteria)
         self.faker_template_library = FakerTemplateLibrary(faker_providers)
 
-<<<<<<< HEAD
         self.globals = globals
-=======
-        # TODO: clean this duplicated code up
-        name_slots = {
-            template.nickname: template.tablename
-            for template in templates
-            if template.nickname
-        }
-
-        # table names are sort of nicknames for themselves too, because
-        # you can refer to them.
-        name_slots.update(
-            {template.tablename: template.tablename for template in templates}
-        )
-
-        self.globals = globals or Globals(name_slots=name_slots)
->>>>>>> 47d8cc2e
 
         # inject context into the standard functions
         standard_funcs_obj = StandardFuncs(self).custom_functions()
@@ -616,10 +599,7 @@
         statements=statements,
     ) as interpreter:
 
-<<<<<<< HEAD
         interpreter.current_context = RuntimeContext(interpreter=interpreter)
-=======
->>>>>>> 47d8cc2e
         continuing = bool(continuation_data)
         interpreter.loop_over_templates_until_finished(continuing)
         return interpreter.globals