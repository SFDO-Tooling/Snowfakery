--- conflicted
+++ resolved
@@ -2,13 +2,7 @@
 import string
 from snowfakery.fakedata.fake_data_generator import FakeData
 
-<<<<<<< HEAD
-from faker import Faker
-from jinja2 import Template
-from snowfakery.plugins import ScalarLike
-=======
-from snowfakery.plugins import PluginContext
->>>>>>> ca964410
+from snowfakery.plugins import ScalarLike, PluginContext
 
 
 class StringGenerator(ScalarLike):
