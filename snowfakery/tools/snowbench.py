from multiprocessing import Process, set_start_method
from threading import Thread
from time import time, sleep
from tempfile import TemporaryDirectory
from pathlib import Path
from collections import defaultdict
import locale

import click
from sqlalchemy import create_engine, inspect, text

from snowfakery import generate_data

benchmark_1 = Path(__file__).parent / "benchmark_1.yml"
try:
    locale.setlocale(locale.LC_ALL, "")
except locale.Error as e:
    print(str(e))


@click.command()
@click.argument("recipe", type=click.Path(), default=str(benchmark_1))
@click.option("--num-records", type=int, default=100_000)
@click.option("--num-records-tablename", type=str, default="Account")
@click.option("--number-of-processes", type=int, default=0)
@click.option("--number-of-threads", type=int, default=0)
def snowbench(
    num_records,
    num_records_tablename,
    recipe,
    number_of_processes=0,
    number_of_threads=0,
):
    """A benchmarking tool for Snowfakery and Snowfakery recipes.

    Note that Snowfakery itself is not multi-threaded or multi-process,
    but it takes only a few lines of code to wrap it in a parallel
    processing context. For example, it might be a few lines of
    shell script or 10 lines of Python code.

    The sweet spot for "number_of_processes" is usually the number of
    CPU cores you have. Processes are usually faster than threads for
    Snowfakery.

    In some weird circumstances number_of_processes=1 may behave
    differently than the default behaviour, because the single
    execution process is spawned off into a sub-process instead
    of being executed inline.
    """
    with TemporaryDirectory() as tempdir, click.progressbar(
        label="Benchmarking", length=num_records, show_eta=False
    ) as progress_bar:
        start = time()
        Thread(
            daemon=True,
            target=status,
            args=[
                tempdir,
                num_records,
                num_records_tablename,
                progress_bar,
            ],
        ).start()
        if not number_of_processes and not number_of_threads:
            print(
                "--number-of-processes and --number-of-threads not supplied.\n"
                "Using a single inline execution unit."
            )
            output_file = Path(tempdir) / "generated_data.db"
            snowfakery(recipe, num_records, num_records_tablename, output_file)
        else:
            multithreaded_test(
                recipe,
                num_records,
                num_records_tablename,
                tempdir,
                number_of_processes,
                number_of_threads,
            )
        progress_bar.update(num_records)
        report_databases(tempdir, start, num_records_tablename)


def multithreaded_test(
    recipe,
    num_records,
    num_records_tablename,
    tempdir,
    number_of_processes,
    number_of_threads,
):
    num_workers = number_of_processes + number_of_threads

    def make_args(tempdir, prefix, idx):
        output_file = f"{tempdir}/sqlite_{prefix}_{idx}.db"
        return recipe, num_records // num_workers, num_records_tablename, output_file

    processes = [
        Process(target=snowfakery, args=make_args(tempdir, "p", idx))
        for idx in range(number_of_processes)
    ]
    threads = [
        Thread(target=snowfakery, args=make_args(tempdir, "t", idx))
        for idx in range(number_of_threads)
    ]

    workers = threads + processes
    start = time()
    for worker in workers:
        worker.start()

    for worker in workers:
        worker.join()

    duration = time() - start
    return duration


def count_databases(tempdir):
    databases = Path(tempdir).glob("*.db")
    counts = defaultdict(int)
    for database in databases:
        count_database(database, counts)
    return dict(counts)


def status(tempdir, num_records, num_records_tablename, progress_bar):
    start = time()
    sleep(2)
    previous_count = 0
    for i in range(1, 10**20):
        sleep(1)
        if i in (2, 5, 10, 20, 30, 45, 90, 150) or (i % 60 == 0):
            print()
            current_count = report_databases(tempdir, start, num_records_tablename)
            progress_bar.update(current_count - previous_count)
            previous_count = current_count


def report_databases(tempdir, start_time, relevant_table_name):
    print()
    print()
    counts = count_databases(tempdir)
    for name, count in counts.items():
        print(name, f"{count:n}")
    total = sum(counts.values())
    duration = time() - start_time
    print(
        f"{total:n} records /",
        f"{int(duration):n} seconds =~",
        f"{int(total / duration):n}",
        "records per second",
        f"\n= {int((total / duration) * 3600):n}",
        "records per hour",
        f"\n= {int((total / duration) * 3600 *24):n}",
        "records per day",
    )
    return counts[relevant_table_name]


def count_database(filename, counts):
    dburl = f"sqlite:///{filename}?mode=ro"
    engine = create_engine(dburl)
    insp = inspect(engine)
    tables = insp.get_table_names()
    for table in tables:
        counts[table] += count_table(engine, table)
    return counts


def count_table(engine, tablename):
    with engine.connect() as c:
<<<<<<< HEAD
        return c.execute(f"select count(Id) from '{tablename}'").first()[0]
=======
        return c.execute(text(f"select count(Id) from '{tablename}'")).first()[0]
>>>>>>> 1f987200


def snowfakery(recipe, num_records, tablename, outputfile):
    assert Path(recipe).exists(), recipe
    output = f"sqlite:///{outputfile}"
    print(output)
    generate_data(
        recipe,
        target_number=(num_records, tablename),
        dburl=output,
    )


def main():
    snowbench.main(prog_name="snowbench")


if __name__ == "__main__":  # pragma: no cover
    set_start_method("spawn")
    main()<|MERGE_RESOLUTION|>--- conflicted
+++ resolved
@@ -170,11 +170,7 @@
 
 def count_table(engine, tablename):
     with engine.connect() as c:
-<<<<<<< HEAD
-        return c.execute(f"select count(Id) from '{tablename}'").first()[0]
-=======
         return c.execute(text(f"select count(Id) from '{tablename}'")).first()[0]
->>>>>>> 1f987200
 
 
 def snowfakery(recipe, num_records, tablename, outputfile):
