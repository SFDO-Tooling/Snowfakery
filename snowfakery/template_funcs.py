--- conflicted
+++ resolved
@@ -314,17 +314,15 @@
                 rc = self.context.evaluate_raw(rc)
             return rc
 
-<<<<<<< HEAD
         def debug(self, *values):
             sys.stderr.write("DEBUG")
             sys.stderr.write(repr(values))
             sys.stderr.write("\n")
             return values[0]
-=======
+
         def _snowfakery_filename(self):
             template = self.context.field_vars()["template"]
             return template.filename
->>>>>>> ecd57df9
 
     setattr(Functions, "if", Functions.if_)
     setattr(Functions, "relativedelta", relativedelta)
