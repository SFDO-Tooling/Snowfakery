--- conflicted
+++ resolved
@@ -67,16 +67,12 @@
         int = int
 
         def date(
-<<<<<<< HEAD
             self,
             datespec=None,
             *,
             year: Union[str, int] = None,
             month: Union[str, int] = None,
             day: Union[str, int] = None,
-=======
-            self, *, year: Union[str, int], month: Union[str, int], day: Union[str, int]
->>>>>>> bd494133
         ):
             """A YAML-embeddable function to construct a date from strings or integers"""
             if datespec:
