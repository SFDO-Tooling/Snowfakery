from pathlib import Path
from csv import DictReader
from contextlib import contextmanager
import os
from random import shuffle

from sqlalchemy import create_engine, MetaData
from sqlalchemy.sql.expression import func, select
from sqlalchemy.sql.elements import quoted_name

from yaml.representer import Representer
<<<<<<< HEAD
from snowfakery.data_gen_exceptions import DataGenNameError
from snowfakery.utils.files import FileLike
=======
from snowfakery.data_gen_exceptions import DataGenError, DataGenNameError
>>>>>>> f04205bb

from snowfakery.plugins import (
    SnowfakeryPlugin,
    PluginResult,
    PluginResultIterator,
    memorable,
)
from snowfakery.utils.yaml_utils import SnowfakeryDumper


def _open_db(db_url):
    "Internal function for opening the database up."
    engine = create_engine(db_url)
    metadata = MetaData(bind=engine)
    metadata.reflect(views=True)
    return engine, metadata


def sql_dataset(db_url: str, tablename: str = None, mode="linear", repeat: bool = True):
    "Open the right SQL Dataset iterator based on the params"
    assert db_url
    engine, metadata = _open_db(db_url)
    tables = {
        name: value
        for name, value in metadata.tables.items()
        if not name.startswith("sqlite")
    }
    if tablename:
        table = tables.get(tablename)
        if table is None:
            raise AttributeError(f"Cannot find table: {tablename}")
    elif len(tables) == 0:
        raise Exception("Database does not exist or has no tables in it")
    elif len(tables) == 1:
        table = next(iter(tables.values()))
    elif len(tables) > 1:
        raise Exception(
            f"Database has multiple tables in it and none was selected: {metadata.tables.keys()}"
        )
    if mode == "linear":
        return SQLDatasetLinearIterator(engine, table, repeat)
    elif mode == "shuffle":
        return SQLDatasetRandomPermutationIterator(engine, table, repeat)
    else:
        raise NotImplementedError(f"Unknown mode: {mode}")


class DatasetIteratorBase(PluginResultIterator):
    """Base class for Dataset Iterators

    Subclasses should implement 'self.restart' which puts an iterator into 'self.results'
    """

    def next_result(self):
        return next(self.results)


class SQLDatasetIterator(DatasetIteratorBase):
    def __init__(self, engine, table, repeat):
        self.connection = engine.connect()
        self.table = table
        super().__init__(repeat)
        self.start()

    def start(self):
        self.results = (
            DatasetPluginResult(dict(row))
            for row in self.connection.execute(self.query())
        )

    def close(self):
        self.results = None
        self.connection.close()

    def query(self):
        "Return a SQL Alchemy SELECT statement"
        raise NotImplementedError(f"query method on {self.__class__.__name__}")


class SQLDatasetLinearIterator(SQLDatasetIterator):
    "Iterator that reads a SQL table from top to bottom"

    def query(self):
        return select([self.table])


class SQLDatasetRandomPermutationIterator(SQLDatasetIterator):
    "Iterator that reads a SQL table in random order"

    def query(self):
        return select([self.table]).order_by(func.random())


class CSVDatasetLinearIterator(DatasetIteratorBase):
    def __init__(self, datasource: FileLike, repeat: bool):
        self.datasource = datasource
        # datasource is already an open file-like
        if self.borrowed_file:
            self.file = datasource
        else:
            self.file = open(self.datasource, newline="", encoding="utf-8-sig")
        self.start()
        super().__init__(repeat)

    @property
    def borrowed_file(self):
        """Was this datastream opened by someone else? Or us?"""
        return hasattr(self.datasource, "close")

    def start(self):
        self.file.seek(0)
        d = DictReader(self.file)

        plugin_result = self.plugin_result
        self.results = (plugin_result(row) for row in d)

    def close(self):
        self.results = None
        if not self.borrowed_file:
            self.file.close()

    def plugin_result(self, row):
        if None in row:
            raise DataGenError(
                f"Your CSV row has more columns than the CSV header:  {row[None]}, {self.datasource}"
            )

        return DatasetPluginResult(row)


class DatasetPluginResult(PluginResult):
    def __getattr__(self, name):
        try:
            return super().__getattr__(name)
        except KeyError:
            raise DataGenNameError(
                f"`{name}` attribute not found. Should be one of {tuple(self.result.keys())}"
            )


class CSVDatasetRandomPermutationIterator(CSVDatasetLinearIterator):
    # This algorithm shuffles a million records without a problem on my laptop.
    # If you needed to scale it up to 40 or 50 times the scale, you could do
    # this instead:
    #   * don't read the whole file into memory. Just figure out where the line
    #     breaks are and shuffle the address of THOSE. Then seek to lines
    #     during parsing
    #
    # To scale even further:
    #
    #   * load the rows or indexes into a SQLite DB. Ask SQlite to generate
    #     another table that randomizes the rows. (haven't decided whether
    #     copying the rows up-front is better)
    #
    #   * segment the file into hundred-thousand-row partitions. Shuffle the
    #     rows in each partition and then pick randomly among the partitions
    #     before grabbing a row
    def start(self):
        self.file.seek(0)
        d = DictReader(self.file)
        rows = [DatasetPluginResult(row) for row in d]
        shuffle(rows)

        self.results = iter(rows)

    def close(self):
        self.results = None


class DatasetBase:
    def __init__(self, *args, **kwargs):
        self.datasets = {}

    def _get_dataset_instance(self, plugin_context, iteration_mode, kwargs):
        filename = plugin_context.field_vars()["template"].filename
        assert filename
        rootpath = Path(filename).parent
        dataset_instance = self._load_dataset(iteration_mode, rootpath, kwargs)
        return dataset_instance

    def _load_dataset(self, iteration_mode, rootpath, kwargs):
        raise NotImplementedError()

    def close(self):
        for dataset in self.datasets.values():
            dataset.close()


class FileDataset(DatasetBase):
    def _load_dataset(self, iteration_mode, rootpath, kwargs):
        dataset = kwargs.get("dataset")
        tablename = kwargs.get("table")
        repeat = kwargs.get("repeat", True)

        with chdir(rootpath):
            if "://" in dataset:
                return sql_dataset(dataset, tablename, iteration_mode, repeat)
            else:
                filename = Path(dataset)

                if not filename.exists():
                    raise FileNotFoundError("File not found:" + str(filename))

                if filename.suffix != ".csv":
                    raise AssertionError(
                        f"Filename extension must be .csv, not {filename.suffix}"
                    )

                if iteration_mode == "linear":
                    return CSVDatasetLinearIterator(filename, repeat)
                elif iteration_mode == "shuffle":
                    return CSVDatasetRandomPermutationIterator(filename, repeat)


class DatasetPluginBase(SnowfakeryPlugin):
    class Functions:
        @memorable
        def iterate(self, **kwargs):
            return self.context.plugin.dataset_impl._get_dataset_instance(
                self.context, "linear", kwargs
            )

        @memorable
        def shuffle(self, **kwargs):
            return self.context.plugin.dataset_impl._get_dataset_instance(
                self.context, "shuffle", kwargs
            )

    def close(self):
        if self.dataset_impl:
            self.dataset_impl.close()
            self.dataset_impl = None


class Dataset(DatasetPluginBase):
    def __init__(self, *args, **kwargs):
        self.dataset_impl = FileDataset()
        super().__init__(*args, **kwargs)


@contextmanager
def chdir(path):
    """Context manager that changes to another directory

    Not thread-safe!!!
    """
    cwd = os.getcwd()
    os.chdir(path)
    try:
        yield
    finally:
        os.chdir(cwd)


SnowfakeryDumper.add_representer(quoted_name, Representer.represent_str)<|MERGE_RESOLUTION|>--- conflicted
+++ resolved
@@ -1,27 +1,22 @@
+import os
+from contextlib import contextmanager
+from csv import DictReader
 from pathlib import Path
-from csv import DictReader
-from contextlib import contextmanager
-import os
 from random import shuffle
 
-from sqlalchemy import create_engine, MetaData
+from sqlalchemy import MetaData, create_engine
+from sqlalchemy.sql.elements import quoted_name
 from sqlalchemy.sql.expression import func, select
-from sqlalchemy.sql.elements import quoted_name
-
 from yaml.representer import Representer
-<<<<<<< HEAD
-from snowfakery.data_gen_exceptions import DataGenNameError
-from snowfakery.utils.files import FileLike
-=======
+
 from snowfakery.data_gen_exceptions import DataGenError, DataGenNameError
->>>>>>> f04205bb
-
 from snowfakery.plugins import (
-    SnowfakeryPlugin,
     PluginResult,
     PluginResultIterator,
+    SnowfakeryPlugin,
     memorable,
 )
+from snowfakery.utils.files import FileLike
 from snowfakery.utils.yaml_utils import SnowfakeryDumper
 
 
