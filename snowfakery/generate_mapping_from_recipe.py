import typing as T
from collections import defaultdict


from snowfakery.data_generator import ExecutionSummary
from snowfakery.salesforce import find_record_type_column
<<<<<<< HEAD
from snowfakery.data_generator_runtime import Dependency

from .cci_mapping_files.declaration_parser import SObjectRuleDeclaration
from .cci_mapping_files.post_processes import add_after_statements
=======
from snowfakery.utils.collections import OrderedSet
>>>>>>> ecd57df9


def mapping_from_recipe_templates(
    summary: ExecutionSummary,
    declarations: T.Mapping[str, SObjectRuleDeclaration] = None,
):
    """Use the outputs of the recipe YAML and convert to Mapping.yml format"""
    declarations = declarations or {}
    relevant_declarations = [decl for decl in declarations.values() if decl.load_after]

    inferred_dependencies, declared_dependencies, reference_fields = build_dependencies(
        summary.intertable_dependencies, relevant_declarations
    )
    tables = summary.tables.copy()
<<<<<<< HEAD
    table_order = sort_dependencies(
        inferred_dependencies, declared_dependencies, tables
    )
    mappings = mappings_from_sorted_tables(
        tables, table_order, reference_fields, declarations
    )
    return mappings


def build_dependencies(
    intertable_dependencies,
    declarations: T.Sequence[SObjectRuleDeclaration] = None,
):
=======
    remove_person_contact_id(dependencies, tables)
    table_order = sort_dependencies(dependencies, tables)
    mappings = mappings_from_sorted_tables(tables, table_order, reference_fields)
    return mappings


def remove_person_contact_id(dependencies, tables):
    if "Account" in dependencies:
        dep_to_person_contact = [
            dep
            for dep in dependencies["Account"]
            if dep.table_name_to.lower() == "personcontact"
        ]
        for dep in dep_to_person_contact:
            dependencies["Account"].remove(dep)

    if tables.get("Account") and tables["Account"].fields.get("PersonContactId"):
        del tables["Account"].fields["PersonContactId"]


def build_dependencies(intertable_dependencies):
>>>>>>> ecd57df9
    """Figure out which tables depend on which other ones (through foreign keys)

    intertable_dependencies is a dict with values of Dependency objects.

    Returns two things:
        1. a dictionary allowing easy lookup of dependencies by parent table
        2. a dictionary allowing lookups by (tablename, fieldname) pairs
    """
    inferred_dependencies = defaultdict(set)
    declared_dependencies = defaultdict(set)
    reference_fields = {}
    declarations = declarations or ()

    for dep in intertable_dependencies:
<<<<<<< HEAD
        table_deps = inferred_dependencies[dep.table_name_from]
=======
        table_deps = dependencies.setdefault(dep.table_name_from, OrderedSet())
>>>>>>> ecd57df9
        table_deps.add(dep)
        reference_fields[(dep.table_name_from, dep.field_name)] = dep.table_name_to
    for decl in declarations:
        assert isinstance(decl.load_after, list)
        for target in decl.load_after:
            declared_dependencies[decl.sf_object].add(
                Dependency(decl.sf_object, target, "(none)")
            )

    return inferred_dependencies, declared_dependencies, reference_fields


def _table_is_free(table_name, dependencies, sorted_tables):
    """Check if every child of this table is already sorted

    Look at the unit test test_table_is_free_simple to see some
    usage examples.
    """
    tables_this_table_depends_upon = dependencies.get(table_name, {}).copy()
    for dependency in sorted(tables_this_table_depends_upon):
        if dependency.table_name_to in sorted_tables:
            tables_this_table_depends_upon.remove(dependency)

    return len(tables_this_table_depends_upon) == 0


def sort_dependencies(inferred_dependencies, declared_dependencies, tables):
    """"Sort the dependencies to output tables in the right order."""
    dependencies = {**inferred_dependencies, **declared_dependencies}
    sorted_tables = []

    while tables:
        remaining = len(tables)
        leaf_tables = {
            table
            for table in tables
            if _table_is_free(table, dependencies, sorted_tables)
        }
        sorted_tables.extend(leaf_tables)
        tables = [table for table in tables if table not in sorted_tables]
        if len(tables) == remaining:

            # this is a bit tricky.
            # run the algorithm with ONLY the declared
            # dependencies and see if it comes to resolution
            if inferred_dependencies and declared_dependencies:
                subset = sort_dependencies({}, declared_dependencies, tables.copy())
                sorted_tables.extend(subset)
            else:
                sorted_tables.append(sorted(tables)[0])

    return sorted_tables


def mappings_from_sorted_tables(
    tables: dict,
    table_order: list,
    reference_fields: dict,
    declarations: T.Mapping[str, SObjectRuleDeclaration],
):
    """Generate mapping.yml data structures. """
    mappings = {}
    for table_name in table_order:
        table = tables[table_name]
        record_type_col = find_record_type_column(table_name, table.fields.keys())

        fields = {
            fieldname: fieldname
            for fieldname, fielddef in table.fields.items()
            if (table_name, fieldname) not in reference_fields.keys()
            and fieldname != record_type_col
        }
        if record_type_col:
            fields["RecordTypeId"] = record_type_col

        lookups = {
            fieldname: {
                "table": reference_fields[(table_name, fieldname)],
                "key_field": fieldname,
            }
            for fieldname, fielddef in table.fields.items()
            if (table_name, fieldname) in reference_fields.keys()
        }
        if table_name == "PersonContact":
            sf_object = "Contact"
        else:
            sf_object = table.name
        mapping = {"sf_object": sf_object, "table": table.name, "fields": fields}
        if lookups:
            mapping["lookups"] = lookups

        sobject_declarations = declarations.get(table_name)
        if sobject_declarations:
            mapping.update(sobject_declarations.as_mapping())

        mappings[f"Insert {table_name}"] = mapping

    add_after_statements(mappings)
    return mappings<|MERGE_RESOLUTION|>--- conflicted
+++ resolved
@@ -4,14 +4,10 @@
 
 from snowfakery.data_generator import ExecutionSummary
 from snowfakery.salesforce import find_record_type_column
-<<<<<<< HEAD
 from snowfakery.data_generator_runtime import Dependency
 
 from .cci_mapping_files.declaration_parser import SObjectRuleDeclaration
 from .cci_mapping_files.post_processes import add_after_statements
-=======
-from snowfakery.utils.collections import OrderedSet
->>>>>>> ecd57df9
 
 
 def mapping_from_recipe_templates(
@@ -26,24 +22,13 @@
         summary.intertable_dependencies, relevant_declarations
     )
     tables = summary.tables.copy()
-<<<<<<< HEAD
+    remove_person_contact_id(inferred_dependencies, tables)
     table_order = sort_dependencies(
         inferred_dependencies, declared_dependencies, tables
     )
     mappings = mappings_from_sorted_tables(
         tables, table_order, reference_fields, declarations
     )
-    return mappings
-
-
-def build_dependencies(
-    intertable_dependencies,
-    declarations: T.Sequence[SObjectRuleDeclaration] = None,
-):
-=======
-    remove_person_contact_id(dependencies, tables)
-    table_order = sort_dependencies(dependencies, tables)
-    mappings = mappings_from_sorted_tables(tables, table_order, reference_fields)
     return mappings
 
 
@@ -61,8 +46,10 @@
         del tables["Account"].fields["PersonContactId"]
 
 
-def build_dependencies(intertable_dependencies):
->>>>>>> ecd57df9
+def build_dependencies(
+    intertable_dependencies,
+    declarations: T.Sequence[SObjectRuleDeclaration] = None,
+):
     """Figure out which tables depend on which other ones (through foreign keys)
 
     intertable_dependencies is a dict with values of Dependency objects.
@@ -77,11 +64,7 @@
     declarations = declarations or ()
 
     for dep in intertable_dependencies:
-<<<<<<< HEAD
         table_deps = inferred_dependencies[dep.table_name_from]
-=======
-        table_deps = dependencies.setdefault(dep.table_name_from, OrderedSet())
->>>>>>> ecd57df9
         table_deps.add(dep)
         reference_fields[(dep.table_name_from, dep.field_name)] = dep.table_name_to
     for decl in declarations:
