--- conflicted
+++ resolved
@@ -14,69 +14,6 @@
     return mappings
 
 
-<<<<<<< HEAD
-def find_record_type_field(fields, context_name):
-    """Verify that the RecordType field has the right capitalization and return it."""
-
-    # theoretically a custom object could have a field named record_type but more likely
-    # it would be a mistake, so warn on that too
-    record_type_fields = [
-        field
-        for field in fields
-        if field.name.lower().replace("d_t", "dt", 1) == "recordtype"
-    ]
-    if not record_type_fields:
-        return None
-    elif len(record_type_fields) > 1:
-        raise DataGenError(
-            f"Only one RecordType field allowed: {context_name}",
-        )
-    elif record_type_fields[0].name != "RecordType":
-        raise DataGenNameError(
-            "Recordtype field needs this capitalization: RecordType",
-        )
-
-    return record_type_fields[0]
-
-
-def generate_record_type_pseudo_tables(summary):
-    """Generate fake table objects for purposes of dependency sorting, lookups and mapping generation"""
-    record_types = {}
-    for template in summary.templates:
-        real_table_name = template.tablename
-        record_type_field = find_record_type_field(template.fields, real_table_name)
-        if not record_type_field:
-            continue
-
-        real_table = summary.tables[real_table_name]
-        record_type_name = record_type_field.definition.definition
-
-        # generate a pretend table for purposes of dependency sorting,
-        # lookups and mapping generation
-        record_type_pseudo_table = record_types.setdefault(
-            record_type_name, TableInfo(template.tablename)
-        )
-        record_type_pseudo_table.register(template)
-        record_type_pseudo_table.record_type = record_type_name
-
-        # copy over the dependencies from the real table
-        for dependency in sorted(summary.intertable_dependencies):
-            if dependency.table_name_from == real_table_name:
-                summary.intertable_dependencies.add(
-                    Dependency(record_type_name, *dependency[1:])
-                )
-
-        # the record type field isn't helpful for the TableInfo of the real table anymore
-        # need a conditional here to ensure its only deleted once
-        if real_table.fields.get("RecordType"):
-            del real_table.fields["RecordType"]
-            real_table.has_record_types = True
-
-    return record_types
-
-
-=======
->>>>>>> 9fd14727
 def build_dependencies(intertable_dependencies):
     """Figure out which tables depend on which other ones (through foreign keys)
 
@@ -156,26 +93,6 @@
             if (table_name, fieldname) in reference_fields.keys()
         }
 
-<<<<<<< HEAD
-        if "RecordType" in table.fields:
-            fielddef = table.fields["RecordType"].definition
-            if not getattr(fielddef, "definition", None):
-                raise DataGenError(
-                    "Record type definitions must be simple, not computed",
-                )
-            record_type = fielddef.definition
-            filters = [f"RecordType = '{record_type}'"]
-        else:
-            record_type = None
-            # add a filter to avoid returning rows associated with record types
-            filters = (
-                ["RecordType is NULL"]
-                if getattr(table, "has_record_types", False)
-                else []
-            )
-
-=======
->>>>>>> 9fd14727
         mapping = {"sf_object": table.name, "table": table.name, "fields": fields}
         if lookups:
             mapping["lookups"] = lookups
